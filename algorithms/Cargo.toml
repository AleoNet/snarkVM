[package]
name = "snarkvm-algorithms"
version = "0.7.5"
authors = [ "The Aleo Team <hello@aleo.org>" ]
description = "Algorithms for a decentralized virtual machine"
homepage = "https://aleo.org"
repository = "https://github.com/AleoHQ/snarkVM"
keywords = [
  "aleo",
  "cryptography",
  "blockchain",
  "decentralized",
  "zero-knowledge"
]
categories = [ "cryptography::cryptocurrencies", "operating-systems" ]
include = [ "Cargo.toml", "src", "README.md", "LICENSE.md" ]
license = "GPL-3.0"
edition = "2018"

[[bench]]
name = "msm-variable-base"
path = "benches/msm/variable_base.rs"
harness = false

[[bench]]
name = "commitment-pedersen"
path = "benches/commitment/pedersen.rs"
harness = false

[[bench]]
name = "crh-pedersen"
path = "benches/crh/pedersen.rs"
harness = false

[[bench]]
name = "crh-bhp"
path = "benches/crh/bhp.rs"
harness = false

[[bench]]
name = "encryption-aleo"
path = "benches/encryption/aleo.rs"
harness = false

[[bench]]
name = "fft"
path = "benches/fft/fft.rs"
harness = false

[[bench]]
name = "hash_to_curve"
path = "benches/hash_to_curve/hash_to_curve.rs"
harness = false

[[bench]]
name = "poseidon_sponge"
path = "benches/sponge/poseidon.rs"
harness = false

[[bench]]
name = "prf"
path = "benches/prf/poseidon.rs"
harness = false

[[bench]]
name = "signature-aleo"
path = "benches/signature/aleo.rs"
harness = false

[[bench]]
name = "snark-groth16"
path = "benches/snark/groth16.rs"
harness = false

[[example]]
name = "groth16"
path = "examples/snark/groth16.rs"

[dependencies.aleo-std]
version = "0.1.8"

[dependencies.snarkvm-curves]
path = "../curves"
version = "0.7.5"
default-features = false

[dependencies.snarkvm-fields]
path = "../fields"
version = "0.7.5"
default-features = false

[dependencies.snarkvm-profiler]
path = "../profiler"
version = "0.7.5"
default-features = false

[dependencies.snarkvm-r1cs]
path = "../r1cs"
version = "0.7.5"
default-features = false

[dependencies.snarkvm-utilities]
path = "../utilities"
version = "0.7.5"
default-features = false

[dependencies.anyhow]
version = "1.0"

[dependencies.blake2]
version = "0.9"
optional = true

[dependencies.blake2s_simd]
version = "1.0"

[dependencies.crossbeam-channel]
version = "0.5"

[dependencies.derivative]
version = "2"

[dependencies.digest]
version = "0.9"

[dependencies.hex]
version = "0.4.3"

[dependencies.itertools]
version = "0.10.3"

[dependencies.lazy_static]
version = "1.4"

[dependencies.once_cell]
version = "1.9"

[dependencies.rand]
version = "0.8"

[dependencies.getrandom]
version = "0.2"
optional = true
features = [ "js" ]
default-features = false

[dependencies.num_cpus]
version = "1"
optional = true

[dependencies.rand_chacha]
version = "0.3"
default-features = false

[dependencies.rayon]
version = "1"
optional = true

[dependencies.rust-gpu-tools]
version = "0.5.0"
optional = true

[dependencies.serde]
version = "1.0"
default-features = false
features = ["derive"]

[dependencies.sha2]
version = "0.10"
default-features = false

[dependencies.smallvec]
version = "1.8"
default-features = false
features = [ "const_generics", "const_new" ]

[dependencies.thiserror]
version = "1.0"

[dev-dependencies.expect-test ]
version = "1.1.0"

[dev-dependencies.bincode]
version = "1"

[dev-dependencies.criterion]
version = "0.3.5"

[dev-dependencies.csv]
version = "1"

[dev-dependencies.hex]
version = "0.4"

[dev-dependencies.rand_xorshift]
version = "0.3"

[dev-dependencies.serde]
version = "1"
features = ["derive"]

[dev-dependencies.serde_json]
version = "1"

[features]
default = [
  "full",
  "parallel",
  "snarkvm-curves/default",
  "snarkvm-fields/default",
  "snarkvm-r1cs/default",
  "snarkvm-utilities/default"
]
full = [
  "commitment",
  "crh",
  "encryption",
  "fft",
  "hash_to_curve",
  "merkle_tree",
  "msm",
  "prf",
  "signature",
  "snark"
]
wasm = [
  "commitment",
  "crh",
  "crypto_hash",
  "encryption",
  "fft",
  "hash_to_curve",
  "merkle_tree",
  "msm",
  "prf",
  "signature",
  "snark",
  "getrandom"
]
commitment = [ "crh" ]
crh = [ ]
crypto_hash = [ "blake2" ]
encryption = [ "signature" ]
fft = [ ]
hash_to_curve = [ ]
merkle_tree = [ ]
msm = [ ]
prf = [ ]
signature = [ "encryption", "crypto_hash" ]
snark = [ "fft", "msm" ]
<<<<<<< HEAD
parallel = [ "rayon", "num_cpus" ]
=======
parallel = [ "num_cpus" ]
>>>>>>> d5f20c3c
print-trace = [ "snarkvm-profiler/print-trace" ]
cuda = [ "rust-gpu-tools" ]<|MERGE_RESOLUTION|>--- conflicted
+++ resolved
@@ -248,10 +248,6 @@
 prf = [ ]
 signature = [ "encryption", "crypto_hash" ]
 snark = [ "fft", "msm" ]
-<<<<<<< HEAD
 parallel = [ "rayon", "num_cpus" ]
-=======
-parallel = [ "num_cpus" ]
->>>>>>> d5f20c3c
 print-trace = [ "snarkvm-profiler/print-trace" ]
 cuda = [ "rust-gpu-tools" ]