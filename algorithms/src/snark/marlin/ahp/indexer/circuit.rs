--- conflicted
+++ resolved
@@ -22,7 +22,7 @@
         EvaluationDomain,
     },
     polycommit::sonic_pc::LabeledPolynomial,
-    snark::marlin::{ahp::matrices::MatrixArithmetization, AHPForR1CS, CircuitInfo, MarlinMode, Matrix},
+    snark::marlin::{ahp::matrices::MatrixArithmetization, AHPForR1CS, CircuitInfo, MarlinMode, Matrix, Evaluations},
 };
 use snarkvm_fields::PrimeField;
 use snarkvm_r1cs::LookupTable;
@@ -93,15 +93,12 @@
             &self.a_arith.row_col,
             &self.b_arith.row_col,
             &self.c_arith.row_col,
-<<<<<<< HEAD
+            &self.a_arith.val,
+            &self.b_arith.val,
+            &self.c_arith.val,
             &self.s_m,
             &self.s_l,
             &self.l_1,
-=======
-            &self.a_arith.val,
-            &self.b_arith.val,
-            &self.c_arith.val,
->>>>>>> fd847669
         ]
         .into_iter()
     }
