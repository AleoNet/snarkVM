// Copyright (C) 2019-2023 Aleo Systems Inc.
// This file is part of the snarkVM library.

// Licensed under the Apache License, Version 2.0 (the "License");
// you may not use this file except in compliance with the License.
// You may obtain a copy of the License at:
// http://www.apache.org/licenses/LICENSE-2.0

// Unless required by applicable law or agreed to in writing, software
// distributed under the License is distributed on an "AS IS" BASIS,
// WITHOUT WARRANTIES OR CONDITIONS OF ANY KIND, either express or implied.
// See the License for the specific language governing permissions and
// limitations under the License.

use std::collections::BTreeMap;

use crate::{
    fft::{
        domain::IFFTPrecomputation,
        polynomial::PolyMultiplier,
        DensePolynomial,
        EvaluationDomain,
        Evaluations as EvaluationsOnDomain,
    },
    polycommit::sonic_pc::{LabeledPolynomial, PolynomialInfo, PolynomialLabel},
    snark::varuna::{
        ahp::{verifier, AHPForR1CS},
        prover,
        selectors::apply_randomized_selector,
        witness_label,
        CircuitId,
        SNARKMode,
    },
};
use anyhow::Result;
use rand_core::RngCore;
use snarkvm_fields::PrimeField;
use snarkvm_utilities::{cfg_into_iter, cfg_iter_mut, cfg_reduce, ExecutionPool};

#[cfg(not(feature = "serial"))]
use rayon::prelude::*;

impl<F: PrimeField, SM: SNARKMode> AHPForR1CS<F, SM> {
    /// Output the number of oracles sent by the prover in the second round.
    pub const fn num_second_round_oracles() -> usize {
        1
    }

    /// Output the degree bounds of oracles in the second round.
    pub fn second_round_polynomial_info() -> BTreeMap<PolynomialLabel, PolynomialInfo> {
        [PolynomialInfo::new("h_0".into(), None, None)].into_iter().map(|info| (info.label().into(), info)).collect()
    }

    /// Output the second round message and the next state.
    pub fn prover_second_round<'a, R: RngCore>(
        verifier_message: &verifier::FirstMessage<F>,
        mut state: prover::State<'a, F, SM>,
        _r: &mut R,
    ) -> Result<(prover::SecondOracles<F>, prover::State<'a, F, SM>)> {
        let round_time = start_timer!(|| "AHP::Prover::SecondRound");

        let zk_bound = Self::zk_bound();

        let max_constraint_domain = state.max_constraint_domain;

        let verifier::FirstMessage { batch_combiners, .. } = verifier_message;

        let h_0 = Self::calculate_rowcheck_witness(&mut state, batch_combiners)?;

        assert!(h_0.degree() <= 2 * max_constraint_domain.size() + 2 * zk_bound.unwrap_or(0) - 2);

        let oracles = prover::SecondOracles { h_0: LabeledPolynomial::new("h_0", h_0, None, None) };
        assert!(oracles.matches_info(&Self::second_round_polynomial_info()));

        end_timer!(round_time);

        Ok((oracles, state))
    }

    fn calculate_rowcheck_witness(
        state: &mut prover::State<F, SM>,
        batch_combiners: &BTreeMap<CircuitId, verifier::BatchCombiners<F>>,
    ) -> Result<DensePolynomial<F>> {
        let mut job_pool = ExecutionPool::with_capacity(state.circuit_specific_states.len());
        let max_constraint_domain = state.max_constraint_domain;

        let fft_precomp = state.fft_precomputation;
        let ifft_precomp = state.ifft_precomputation;

        for (circuit, circuit_specific_state) in state.circuit_specific_states.iter_mut() {
            let z_a = circuit_specific_state.z_a.take().unwrap();
            let z_b = circuit_specific_state.z_b.take().unwrap();
            let z_c = circuit_specific_state.z_c.take().unwrap();

            let circuit_combiner = batch_combiners[&circuit.id].circuit_combiner;
            let instance_combiners = batch_combiners[&circuit.id].instance_combiners.clone();
            let constraint_domain = circuit_specific_state.constraint_domain;

            let _circuit_id = &circuit.id; // seems like a compiler bug marks this as unused

            for (j, (instance_combiner, z_a, z_b, z_c)) in
                itertools::izip!(instance_combiners, z_a, z_b, z_c).enumerate()
            {
                job_pool.add_job(move || {
                    let mut instance_lhs = DensePolynomial::zero();
                    let za_label = witness_label(circuit.id, "z_a", j);
                    let zb_label = witness_label(circuit.id, "z_b", j);
                    let zc_label = witness_label(circuit.id, "z_c", j);
                    let z_a = Self::calculate_z_m(za_label, z_a, constraint_domain, ifft_precomp);
                    let z_b = Self::calculate_z_m(zb_label, z_b, constraint_domain, ifft_precomp);
                    let z_c = Self::calculate_z_m(zc_label, z_c, constraint_domain, ifft_precomp);
                    let mut multiplier_2 = PolyMultiplier::new();
                    multiplier_2.add_precomputation(fft_precomp, ifft_precomp);
                    multiplier_2.add_polynomial(z_a, "z_a");
                    multiplier_2.add_polynomial(z_b, "z_b");
                    let mut rowcheck = multiplier_2.multiply().unwrap();
                    cfg_iter_mut!(rowcheck.coeffs).zip(&z_c.coeffs).for_each(|(ab, c)| *ab -= c);

                    instance_lhs += &(&rowcheck * instance_combiner);

                    let (h_0_i, remainder) = apply_randomized_selector(
                        &mut instance_lhs,
                        circuit_combiner,
                        &max_constraint_domain,
                        &constraint_domain,
                        false,
                    )?;
                    assert!(remainder.is_none());
                    Ok::<_, anyhow::Error>(h_0_i)
                });
            }
        }

        let h_sum_time = start_timer!(|| "AHP::Prover::SecondRound h_sum");
        let h_sum: DensePolynomial<F> =
            cfg_reduce!(cfg_into_iter!(job_pool.execute_all()), || Ok(DensePolynomial::zero()), |a, b| {
                a.and_then(|a| {
                    b.map(|mut b| {
                        b += &a;
                        b
                    })
                })
            })?;
        end_timer!(h_sum_time);

        Ok(h_sum)
    }

    fn calculate_z_m(
        label: impl ToString,
        evaluations: Vec<F>,
        constraint_domain: EvaluationDomain<F>,
<<<<<<< HEAD
        ifft_precomp: &IFFTPrecomputation<F>,
=======
        circuit: &Circuit<F, SM>,
>>>>>>> a774fa70
    ) -> DensePolynomial<F> {
        let label = label.to_string();
        let poly_time = start_timer!(|| format!("Computing {label}"));

        let evals = EvaluationsOnDomain::from_vec_and_domain(evaluations, constraint_domain);
        let poly = evals.interpolate_with_pc_by_ref(ifft_precomp);

        debug_assert!(
            poly.evaluate_over_domain_by_ref(constraint_domain)
                .evaluations
                .into_iter()
                .zip(&evals.evaluations)
                .all(|(z, e)| *e == z),
            "Label: {label}\n1: {:#?}\n2: {:#?}",
            poly.evaluate_over_domain_by_ref(constraint_domain).evaluations,
            &evals.evaluations,
        );

        end_timer!(poly_time);

        poly
    }
}<|MERGE_RESOLUTION|>--- conflicted
+++ resolved
@@ -150,11 +150,7 @@
         label: impl ToString,
         evaluations: Vec<F>,
         constraint_domain: EvaluationDomain<F>,
-<<<<<<< HEAD
         ifft_precomp: &IFFTPrecomputation<F>,
-=======
-        circuit: &Circuit<F, SM>,
->>>>>>> a774fa70
     ) -> DensePolynomial<F> {
         let label = label.to_string();
         let poly_time = start_timer!(|| format!("Computing {label}"));
