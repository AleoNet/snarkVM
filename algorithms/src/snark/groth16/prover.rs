// Copyright (C) 2019-2021 Aleo Systems Inc.
// This file is part of the snarkVM library.

// The snarkVM library is free software: you can redistribute it and/or modify
// it under the terms of the GNU General Public License as published by
// the Free Software Foundation, either version 3 of the License, or
// (at your option) any later version.

// The snarkVM library is distributed in the hope that it will be useful,
// but WITHOUT ANY WARRANTY; without even the implied warranty of
// MERCHANTABILITY or FITNESS FOR A PARTICULAR PURPOSE. See the
// GNU General Public License for more details.

// You should have received a copy of the GNU General Public License
// along with the snarkVM library. If not, see <https://www.gnu.org/licenses/>.

use super::{push_constraints, r1cs_to_qap::R1CStoQAP, Proof, ProvingKey};
use crate::{cfg_into_iter, msm::VariableBaseMSM};
use snarkvm_curves::traits::{AffineCurve, PairingEngine, ProjectiveCurve};
use snarkvm_fields::{One, PrimeField, Zero};
use snarkvm_r1cs::errors::SynthesisError;

use snarkvm_profiler::{end_timer, start_timer};
use snarkvm_r1cs::{ConstraintSynthesizer, ConstraintSystem, Index, LinearCombination, Variable};
use snarkvm_utilities::rand::UniformRand;

use core::ops::Mul;
use rand::Rng;

#[cfg(feature = "parallel")]
use rayon::prelude::*;

pub struct ProvingAssignment<E: PairingEngine> {
    // Constraints
    pub(crate) at: Vec<Vec<(E::Fr, Index)>>,
    pub(crate) bt: Vec<Vec<(E::Fr, Index)>>,
    pub(crate) ct: Vec<Vec<(E::Fr, Index)>>,

    // Assignments of variables
    pub(crate) public_variables: Vec<E::Fr>,
    pub(crate) private_variables: Vec<E::Fr>,
}

impl<E: PairingEngine> ConstraintSystem<E::Fr> for ProvingAssignment<E> {
    type Root = Self;

    #[inline]
    fn alloc<F, A, AR>(&mut self, _: A, f: F) -> Result<Variable, SynthesisError>
    where
        F: FnOnce() -> Result<E::Fr, SynthesisError>,
        A: FnOnce() -> AR,
        AR: AsRef<str>,
    {
        let index = self.private_variables.len();
        self.private_variables.push(f()?);
        Ok(Variable::new_unchecked(Index::Private(index)))
    }

    #[inline]
    fn alloc_input<F, A, AR>(&mut self, _: A, f: F) -> Result<Variable, SynthesisError>
    where
        F: FnOnce() -> Result<E::Fr, SynthesisError>,
        A: FnOnce() -> AR,
        AR: AsRef<str>,
    {
        let index = self.public_variables.len();
        self.public_variables.push(f()?);
        Ok(Variable::new_unchecked(Index::Public(index)))
    }

    #[inline]
    fn enforce<A, AR, LA, LB, LC>(&mut self, _: A, a: LA, b: LB, c: LC)
    where
        A: FnOnce() -> AR,
        AR: AsRef<str>,
        LA: FnOnce(LinearCombination<E::Fr>) -> LinearCombination<E::Fr>,
        LB: FnOnce(LinearCombination<E::Fr>) -> LinearCombination<E::Fr>,
        LC: FnOnce(LinearCombination<E::Fr>) -> LinearCombination<E::Fr>,
    {
        push_constraints(a(LinearCombination::zero()), &mut self.at);
        push_constraints(b(LinearCombination::zero()), &mut self.bt);
        push_constraints(c(LinearCombination::zero()), &mut self.ct);
    }

    fn push_namespace<NR, N>(&mut self, _: N)
    where
        NR: AsRef<str>,
        N: FnOnce() -> NR,
    {
        // Do nothing; we don't care about namespaces in this context.
    }

    fn pop_namespace(&mut self) {
        // Do nothing; we don't care about namespaces in this context.
    }

    fn get_root(&mut self) -> &mut Self::Root {
        self
    }

    fn num_constraints(&self) -> usize {
        self.at.len()
    }

    fn num_public_variables(&self) -> usize {
        self.public_variables.len()
    }

    fn num_private_variables(&self) -> usize {
        self.private_variables.len()
    }

    fn is_in_setup_mode(&self) -> bool {
        false
    }
}

pub fn create_random_proof<E, C, R>(
    circuit: &C,
    params: &ProvingKey<E>,
    rng: &mut R,
) -> Result<Proof<E>, SynthesisError>
where
    E: PairingEngine,
    C: ConstraintSynthesizer<E::Fr>,
    R: Rng,
{
    let r = E::Fr::rand(rng);
    let s = E::Fr::rand(rng);

    create_proof::<E, C>(circuit, params, r, s)
}

pub fn create_proof_no_zk<E, C>(circuit: &C, params: &ProvingKey<E>) -> Result<Proof<E>, SynthesisError>
where
    E: PairingEngine,
    C: ConstraintSynthesizer<E::Fr>,
{
    create_proof::<E, C>(circuit, params, E::Fr::zero(), E::Fr::zero())
}

pub fn create_proof<E, C>(circuit: &C, params: &ProvingKey<E>, r: E::Fr, s: E::Fr) -> Result<Proof<E>, SynthesisError>
where
    E: PairingEngine,
    C: ConstraintSynthesizer<E::Fr>,
{
    let prover_time = start_timer!(|| "Prover");
    let mut prover = ProvingAssignment {
        at: vec![],
        bt: vec![],
        ct: vec![],
        public_variables: vec![],
        private_variables: vec![],
    };

    // Allocate the "one" input variable
    prover.alloc_input(|| "", || Ok(E::Fr::one()))?;

    // Synthesize the circuit.
    let synthesis_time = start_timer!(|| "Constraint synthesis");
    circuit.generate_constraints(&mut prover)?;
    end_timer!(synthesis_time);

    let witness_map_time = start_timer!(|| "R1CS to QAP witness map");
    let h = R1CStoQAP::witness_map::<E>(&prover)?;
    end_timer!(witness_map_time);

    let input_assignment = prover
        .public_variables
        .iter()
        .skip(1)
        .map(|s| s.to_repr())
        .collect::<Vec<_>>();

    let aux_assignment = cfg_into_iter!(prover.private_variables)
        .map(|s| s.to_repr())
        .collect::<Vec<_>>();

    let assignment = [&input_assignment[..], &aux_assignment[..]].concat();

    let h_assignment = cfg_into_iter!(h).map(|s| s.to_repr()).collect::<Vec<_>>();

    // Compute A
    let a_acc_time = start_timer!(|| "Compute A");
    let a_query = &params.a_query;
    let r_g1 = params.delta_g1.mul(r);

    let g_a = calculate_coeff(r_g1.into(), a_query, params.vk.alpha_g1, &assignment);

    end_timer!(a_acc_time);

<<<<<<< HEAD
    let mut task_list = snarkvm_utilities::ExecutionPool::<ResultWrapper<E>>::with_capacity(4);
=======
    let mut pool = snarkvm_utilities::ExecutionPool::<ResultWrapper<E>>::with_capacity(4);
>>>>>>> 3d06f504
    // Compute B in G1 if needed

    let s_g1 = params.delta_g1.mul(s).into();
    let b_query = &params.b_g1_query;
    if r != E::Fr::zero() {
        let b_g1_acc_time = start_timer!(|| "Compute B in G1");

<<<<<<< HEAD
        task_list.add_job(|| {
=======
        pool.add_job(|| {
>>>>>>> 3d06f504
            let res = calculate_coeff(s_g1, b_query, params.beta_g1, &assignment);
            ResultWrapper::from_g1(res)
        });
        end_timer!(b_g1_acc_time);
    }

    // Compute B in G2
    let b_g2_acc_time = start_timer!(|| "Compute B in G2");
    let b_query = &params.b_g2_query;
    let s_g2 = params.vk.delta_g2.mul(s);
<<<<<<< HEAD
    task_list.add_job(|| {
=======
    pool.add_job(|| {
>>>>>>> 3d06f504
        let res = calculate_coeff(s_g2.into(), b_query, params.vk.beta_g2, &assignment);
        ResultWrapper::from_g2(res)
    });

    end_timer!(b_g2_acc_time);

    // Compute C
    let c_acc_time = start_timer!(|| "Compute C");

    let h_query = &params.h_query;
<<<<<<< HEAD
    task_list.add_job(|| {
=======
    pool.add_job(|| {
>>>>>>> 3d06f504
        let res = VariableBaseMSM::multi_scalar_mul(h_query, &h_assignment);
        ResultWrapper::from_g1(res)
    });
    let l_aux_source = &params.l_query;

<<<<<<< HEAD
    task_list.add_job(|| {
        let res = VariableBaseMSM::multi_scalar_mul(l_aux_source, &aux_assignment);
        ResultWrapper::from_g1(res)
    });
    let mut results: Vec<_> = task_list.execute_all();
=======
    pool.add_job(|| {
        let res = VariableBaseMSM::multi_scalar_mul(l_aux_source, &aux_assignment);
        ResultWrapper::from_g1(res)
    });
    let mut results: Vec<_> = pool.execute_all();
>>>>>>> 3d06f504
    let l_aux_acc = results.pop().unwrap().into_g1();
    let h_acc = results.pop().unwrap().into_g1();
    let g2_b = results.pop().unwrap().into_g2();
    let g1_b = if r != E::Fr::zero() {
        results.pop().unwrap().into_g1()
    } else {
        E::G1Projective::zero()
    };

    let s_g_a = g_a.mul(s);
    let r_g1_b = g1_b.mul(r);
    let r_s_delta_g1 = params.delta_g1.into_projective().mul(r).mul(s);

    let mut g_c = s_g_a;
    g_c += r_g1_b;
    g_c -= &r_s_delta_g1;
    g_c += l_aux_acc;
    g_c += h_acc;
    end_timer!(c_acc_time);

    end_timer!(prover_time);

    Ok(Proof {
        a: g_a.into_affine(),
        b: g2_b.into_affine(),
        c: g_c.into_affine(),
        compressed: true,
    })
}

fn calculate_coeff<G: AffineCurve>(
    initial: G::Projective,
    query: &[G],
    vk_param: G,
    assignment: &[<G::ScalarField as PrimeField>::BigInteger],
) -> G::Projective {
    let el = query[0];
    let acc = VariableBaseMSM::multi_scalar_mul(&query[1..], assignment);

    let mut res = initial;
    res.add_assign_mixed(&el);
    res += acc;
    res.add_assign_mixed(&vk_param);

    res
}

enum ResultWrapper<E: PairingEngine> {
    G1(E::G1Projective),
    G2(E::G2Projective),
}

impl<E: PairingEngine> ResultWrapper<E> {
    fn from_g1(g: E::G1Projective) -> Self {
        Self::G1(g)
    }

    fn from_g2(g: E::G2Projective) -> Self {
        Self::G2(g)
    }

    fn into_g1(self) -> E::G1Projective {
        match self {
            Self::G1(g) => g,
            _ => panic!("could not unwrap g2 into g1"),
        }
    }

    fn into_g2(self) -> E::G2Projective {
        match self {
            Self::G2(g) => g,
            _ => panic!("could not unwrap g1 into g2"),
        }
    }
}<|MERGE_RESOLUTION|>--- conflicted
+++ resolved
@@ -189,11 +189,7 @@
 
     end_timer!(a_acc_time);
 
-<<<<<<< HEAD
-    let mut task_list = snarkvm_utilities::ExecutionPool::<ResultWrapper<E>>::with_capacity(4);
-=======
     let mut pool = snarkvm_utilities::ExecutionPool::<ResultWrapper<E>>::with_capacity(4);
->>>>>>> 3d06f504
     // Compute B in G1 if needed
 
     let s_g1 = params.delta_g1.mul(s).into();
@@ -201,11 +197,7 @@
     if r != E::Fr::zero() {
         let b_g1_acc_time = start_timer!(|| "Compute B in G1");
 
-<<<<<<< HEAD
-        task_list.add_job(|| {
-=======
         pool.add_job(|| {
->>>>>>> 3d06f504
             let res = calculate_coeff(s_g1, b_query, params.beta_g1, &assignment);
             ResultWrapper::from_g1(res)
         });
@@ -216,11 +208,7 @@
     let b_g2_acc_time = start_timer!(|| "Compute B in G2");
     let b_query = &params.b_g2_query;
     let s_g2 = params.vk.delta_g2.mul(s);
-<<<<<<< HEAD
-    task_list.add_job(|| {
-=======
     pool.add_job(|| {
->>>>>>> 3d06f504
         let res = calculate_coeff(s_g2.into(), b_query, params.vk.beta_g2, &assignment);
         ResultWrapper::from_g2(res)
     });
@@ -231,37 +219,25 @@
     let c_acc_time = start_timer!(|| "Compute C");
 
     let h_query = &params.h_query;
-<<<<<<< HEAD
-    task_list.add_job(|| {
-=======
     pool.add_job(|| {
->>>>>>> 3d06f504
         let res = VariableBaseMSM::multi_scalar_mul(h_query, &h_assignment);
         ResultWrapper::from_g1(res)
     });
     let l_aux_source = &params.l_query;
 
-<<<<<<< HEAD
-    task_list.add_job(|| {
-        let res = VariableBaseMSM::multi_scalar_mul(l_aux_source, &aux_assignment);
-        ResultWrapper::from_g1(res)
-    });
-    let mut results: Vec<_> = task_list.execute_all();
-=======
     pool.add_job(|| {
         let res = VariableBaseMSM::multi_scalar_mul(l_aux_source, &aux_assignment);
         ResultWrapper::from_g1(res)
     });
-    let mut results: Vec<_> = pool.execute_all();
->>>>>>> 3d06f504
-    let l_aux_acc = results.pop().unwrap().into_g1();
-    let h_acc = results.pop().unwrap().into_g1();
-    let g2_b = results.pop().unwrap().into_g2();
+    let results: Vec<_> = pool.execute_all();
     let g1_b = if r != E::Fr::zero() {
-        results.pop().unwrap().into_g1()
+        results[0].into_g1()
     } else {
         E::G1Projective::zero()
     };
+    let g2_b = results[1].into_g2();
+    let h_acc = results[2].into_g1();
+    let l_aux_acc = results[3].into_g1();
 
     let s_g_a = g_a.mul(s);
     let r_g1_b = g1_b.mul(r);
@@ -301,6 +277,8 @@
     res
 }
 
+#[derive(derivative::Derivative)]
+#[derivative(Copy(bound = ""), Clone(bound = ""))]
 enum ResultWrapper<E: PairingEngine> {
     G1(E::G1Projective),
     G2(E::G2Projective),
