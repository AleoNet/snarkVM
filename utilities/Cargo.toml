[package]
name = "snarkvm-utilities"
version = "0.9.11"
authors = [ "The Aleo Team <hello@aleo.org>" ]
description = "Utilities for a decentralized virtual machine"
homepage = "https://aleo.org"
repository = "https://github.com/AleoHQ/snarkVM"
keywords = [
  "aleo",
  "cryptography",
  "blockchain",
  "decentralized",
  "zero-knowledge"
]
categories = [
  "compilers",
  "cryptography",
  "mathematics",
  "wasm",
  "web-programming"
]
include = [ "Cargo.toml", "src", "README.md", "LICENSE.md" ]
license = "GPL-3.0"
edition = "2021"

[dependencies.snarkvm-utilities-derives]
path = "./derives"
version = "0.9.11"
optional = true

[dependencies.aleo-std]
version = "0.1.15"
optional = true
default-features = false

[dependencies.anyhow]
version = "1.0"

[dependencies.bincode]
version = "1.3.3"

[dependencies.num_cpus]
version = "1"
optional = true

[dependencies.num-bigint]
version = "0.4"

[dependencies.rand]
version = "0.8"
default-features = false
features = [ "getrandom", "std_rng" ]

[dependencies.rayon]
version = "1"
optional = true

[dependencies.serde]
version = "1.0"
default-features = false

[dependencies.serde_json]
version = "1.0"

[dependencies.thiserror]
version = "1.0"

[dependencies.rand_xorshift]
version = "0.3"
default-features = false

[features]
default = [ "std", "derive" ]
std = [ ]
derive = [ "snarkvm-utilities-derives" ]
<<<<<<< HEAD
parallel = [ "rayon", "num_cpus" ]
=======
parallel = [ "rayon", "num_cpus", "aleo-std/cpu" ]
>>>>>>> 6c4a049f
<|MERGE_RESOLUTION|>--- conflicted
+++ resolved
@@ -73,8 +73,4 @@
 default = [ "std", "derive" ]
 std = [ ]
 derive = [ "snarkvm-utilities-derives" ]
-<<<<<<< HEAD
-parallel = [ "rayon", "num_cpus" ]
-=======
-parallel = [ "rayon", "num_cpus", "aleo-std/cpu" ]
->>>>>>> 6c4a049f
+parallel = [ "rayon", "num_cpus", "aleo-std/cpu" ]