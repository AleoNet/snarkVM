// Copyright (C) 2019-2021 Aleo Systems Inc.
// This file is part of the snarkVM library.

// The snarkVM library is free software: you can redistribute it and/or modify
// it under the terms of the GNU General Public License as published by
// the Free Software Foundation, either version 3 of the License, or
// (at your option) any later version.

// The snarkVM library is distributed in the hope that it will be useful,
// but WITHOUT ANY WARRANTY; without even the implied warranty of
// MERCHANTABILITY or FITNESS FOR A PARTICULAR PURPOSE. See the
// GNU General Public License for more details.

// You should have received a copy of the GNU General Public License
// along with the snarkVM library. If not, see <https://www.gnu.org/licenses/>.

use snarkvm_fields::Field;
use snarkvm_r1cs::errors::SynthesisError;

use snarkvm_r1cs::{ConstraintSynthesizer, ConstraintSystem};

#[derive(Copy, Clone)]
pub struct Circuit<F: Field> {
    pub a: Option<F>,
    pub b: Option<F>,
    pub num_constraints: usize,
    pub num_variables: usize,
}

impl<ConstraintF: Field> ConstraintSynthesizer<ConstraintF> for Circuit<ConstraintF> {
    fn generate_constraints<CS: ConstraintSystem<ConstraintF>>(&self, cs: &mut CS) -> Result<(), SynthesisError> {
        let a = cs.alloc(|| "a", || self.a.ok_or(SynthesisError::AssignmentMissing))?;
        let b = cs.alloc(|| "b", || self.b.ok_or(SynthesisError::AssignmentMissing))?;
        let c = cs.alloc_input(
            || "c",
            || {
                let mut a = self.a.ok_or(SynthesisError::AssignmentMissing)?;
                let b = self.b.ok_or(SynthesisError::AssignmentMissing)?;

                a.mul_assign(&b);
                Ok(a)
            },
        )?;
        let d = cs.alloc_input(
            || "d",
            || {
                let mut a = self.a.ok_or(SynthesisError::AssignmentMissing)?;
                let b = self.b.ok_or(SynthesisError::AssignmentMissing)?;

                a.mul_assign(&b);
                a.mul_assign(&b);
                Ok(a)
            },
        )?;

        for i in 0..(self.num_variables - 3) {
            let _ = cs.alloc(|| format!("var {}", i), || self.a.ok_or(SynthesisError::AssignmentMissing))?;
        }

        for i in 0..(self.num_constraints - 1) {
            cs.enforce(|| format!("constraint {}", i), |lc| lc + a, |lc| lc + b, |lc| lc + c);
        }
        cs.enforce(|| "constraint_final", |lc| lc + c, |lc| lc + b, |lc| lc + d);

        Ok(())
    }
}

mod marlin {
    use super::*;
    use crate::{
        fiat_shamir::FiatShamirChaChaRng,
        marlin::{MarlinHidingMode, MarlinNonHidingMode, MarlinSNARK},
    };
    use snarkvm_curves::bls12_377::{Bls12_377, Fq, Fr};
    use snarkvm_polycommit::{marlin_pc::MarlinKZG10, sonic_pc::SonicKZG10};
    use snarkvm_utilities::rand::{test_rng, UniformRand};

    use blake2::Blake2s256;
    use core::ops::MulAssign;

    type MultiPC = MarlinKZG10<Bls12_377>;
<<<<<<< HEAD
    type MarlinInst = MarlinSNARK<Fr, Fq, MultiPC, FiatShamirChaChaRng<Fr, Fq, Blake2s>, MarlinHidingMode, Vec<Fr>>;

    type MultiPCSonic = SonicKZG10<Bls12_377>;
    type MarlinSonicInst =
        MarlinSNARK<Fr, Fq, MultiPCSonic, FiatShamirChaChaRng<Fr, Fq, Blake2s>, MarlinHidingMode, Vec<Fr>>;

    type MarlinSonicPoswInst =
        MarlinSNARK<Fr, Fq, MultiPCSonic, FiatShamirChaChaRng<Fr, Fq, Blake2s>, MarlinNonHidingMode, Vec<Fr>>;
=======
    type MarlinInst =
        MarlinSNARK<Fr, Fq, MultiPC, FiatShamirChaChaRng<Fr, Fq, Blake2s256>, MarlinTestnet1Mode, Vec<Fr>>;

    type MultiPCSonic = SonicKZG10<Bls12_377>;
    type MarlinSonicInst =
        MarlinSNARK<Fr, Fq, MultiPCSonic, FiatShamirChaChaRng<Fr, Fq, Blake2s256>, MarlinTestnet1Mode, Vec<Fr>>;

    type MarlinSonicPoswInst =
        MarlinSNARK<Fr, Fq, MultiPCSonic, FiatShamirChaChaRng<Fr, Fq, Blake2s256>, MarlinPoswMode, Vec<Fr>>;
>>>>>>> 5c3d20ba

    macro_rules! impl_marlin_test {
        ($test_struct: ident, $marlin_inst: tt, $marlin_mode: tt) => {
            struct $test_struct {}
            impl $test_struct {
                pub(crate) fn test_circuit(num_constraints: usize, num_variables: usize) {
                    let rng = &mut test_rng();

                    let max_degree = crate::ahp::AHPForR1CS::<Fr, $marlin_mode>::max_degree(100, 25, 300).unwrap();
                    let universal_srs = $marlin_inst::universal_setup(max_degree, rng).unwrap();

                    for _ in 0..100 {
                        let a = Fr::rand(rng);
                        let b = Fr::rand(rng);
                        let mut c = a;
                        c.mul_assign(&b);
                        let mut d = c;
                        d.mul_assign(&b);

                        let circ = Circuit { a: Some(a), b: Some(b), num_constraints, num_variables };

                        let (index_pk, index_vk) = $marlin_inst::circuit_setup(&universal_srs, &circ).unwrap();
                        println!("Called circuit setup");

                        let proof = $marlin_inst::prove(&index_pk, &circ, rng).unwrap();
                        println!("Called prover");

                        assert!($marlin_inst::verify(&index_vk, &[c, d], &proof).unwrap());
                        println!("Called verifier");
                        println!("\nShould not verify (i.e. verifier messages should print below):");
                        assert!(!$marlin_inst::verify(&index_vk, &[a, a], &proof).unwrap());
                    }
                }

                pub(crate) fn test_serde_json(num_constraints: usize, num_variables: usize) {
                    use std::str::FromStr;

                    let rng = &mut test_rng();

                    let max_degree = crate::ahp::AHPForR1CS::<Fr, $marlin_mode>::max_degree(100, 25, 300).unwrap();
                    let universal_srs = $marlin_inst::universal_setup(max_degree, rng).unwrap();

                    let circ =
                        Circuit { a: Some(Fr::rand(rng)), b: Some(Fr::rand(rng)), num_constraints, num_variables };

                    let (_index_pk, index_vk) = $marlin_inst::circuit_setup(&universal_srs, &circ).unwrap();
                    println!("Called circuit setup");

                    // Serialize
                    let expected_string = index_vk.to_string();
                    let candidate_string = serde_json::to_string(&index_vk).unwrap();
                    assert_eq!(
                        expected_string,
                        serde_json::Value::from_str(&candidate_string).unwrap().as_str().unwrap()
                    );

                    // Deserialize
                    assert_eq!(index_vk, crate::marlin::CircuitVerifyingKey::from_str(&expected_string).unwrap());
                    assert_eq!(index_vk, serde_json::from_str(&candidate_string).unwrap());
                }

                pub(crate) fn test_bincode(num_constraints: usize, num_variables: usize) {
                    use crate::snarkvm_utilities::{FromBytes, ToBytes};

                    let rng = &mut test_rng();

                    let max_degree = crate::ahp::AHPForR1CS::<Fr, $marlin_mode>::max_degree(100, 25, 300).unwrap();
                    let universal_srs = $marlin_inst::universal_setup(max_degree, rng).unwrap();

                    let circ =
                        Circuit { a: Some(Fr::rand(rng)), b: Some(Fr::rand(rng)), num_constraints, num_variables };

                    let (_index_pk, index_vk) = $marlin_inst::circuit_setup(&universal_srs, &circ).unwrap();
                    println!("Called circuit setup");

                    // Serialize
                    let expected_bytes = index_vk.to_bytes_le().unwrap();
                    let candidate_bytes = bincode::serialize(&index_vk).unwrap();
                    // TODO (howardwu): Serialization - Handle the inconsistency between ToBytes and Serialize (off by a length encoding).
                    assert_eq!(&expected_bytes[..], &candidate_bytes[8..]);

                    // Deserialize
                    assert_eq!(index_vk, crate::marlin::CircuitVerifyingKey::read_le(&expected_bytes[..]).unwrap());
                    assert_eq!(index_vk, bincode::deserialize(&candidate_bytes[..]).unwrap());
                }
            }
        };
    }

    impl_marlin_test!(MarlinPCTest, MarlinInst, MarlinHidingMode);
    impl_marlin_test!(SonicPCTest, MarlinSonicInst, MarlinHidingMode);
    impl_marlin_test!(SonicPCPoswTest, MarlinSonicPoswInst, MarlinNonHidingMode);

    #[test]
    fn prove_and_verify_with_tall_matrix_big() {
        let num_constraints = 100;
        let num_variables = 25;

        MarlinPCTest::test_circuit(num_constraints, num_variables);
        SonicPCTest::test_circuit(num_constraints, num_variables);
        SonicPCPoswTest::test_circuit(num_constraints, num_variables);

        MarlinPCTest::test_serde_json(num_constraints, num_variables);
        SonicPCTest::test_serde_json(num_constraints, num_variables);
        SonicPCPoswTest::test_serde_json(num_constraints, num_variables);

        MarlinPCTest::test_bincode(num_constraints, num_variables);
        SonicPCTest::test_bincode(num_constraints, num_variables);
        SonicPCPoswTest::test_bincode(num_constraints, num_variables);
    }

    #[test]
    fn prove_and_verify_with_tall_matrix_small() {
        let num_constraints = 26;
        let num_variables = 25;

        MarlinPCTest::test_circuit(num_constraints, num_variables);
        SonicPCTest::test_circuit(num_constraints, num_variables);
        SonicPCPoswTest::test_circuit(num_constraints, num_variables);

        MarlinPCTest::test_serde_json(num_constraints, num_variables);
        SonicPCTest::test_serde_json(num_constraints, num_variables);
        SonicPCPoswTest::test_serde_json(num_constraints, num_variables);

        MarlinPCTest::test_bincode(num_constraints, num_variables);
        SonicPCTest::test_bincode(num_constraints, num_variables);
        SonicPCPoswTest::test_bincode(num_constraints, num_variables);
    }

    #[test]
    fn prove_and_verify_with_squat_matrix_big() {
        let num_constraints = 25;
        let num_variables = 100;

        MarlinPCTest::test_circuit(num_constraints, num_variables);
        SonicPCTest::test_circuit(num_constraints, num_variables);
        SonicPCPoswTest::test_circuit(num_constraints, num_variables);

        MarlinPCTest::test_serde_json(num_constraints, num_variables);
        SonicPCTest::test_serde_json(num_constraints, num_variables);
        SonicPCPoswTest::test_serde_json(num_constraints, num_variables);

        MarlinPCTest::test_bincode(num_constraints, num_variables);
        SonicPCTest::test_bincode(num_constraints, num_variables);
        SonicPCPoswTest::test_bincode(num_constraints, num_variables);
    }

    #[test]
    fn prove_and_verify_with_squat_matrix_small() {
        let num_constraints = 25;
        let num_variables = 26;

        MarlinPCTest::test_circuit(num_constraints, num_variables);
        SonicPCTest::test_circuit(num_constraints, num_variables);
        SonicPCPoswTest::test_circuit(num_constraints, num_variables);

        MarlinPCTest::test_serde_json(num_constraints, num_variables);
        SonicPCTest::test_serde_json(num_constraints, num_variables);
        SonicPCPoswTest::test_serde_json(num_constraints, num_variables);

        MarlinPCTest::test_bincode(num_constraints, num_variables);
        SonicPCTest::test_bincode(num_constraints, num_variables);
        SonicPCPoswTest::test_bincode(num_constraints, num_variables);
    }

    #[test]
    fn prove_and_verify_with_square_matrix() {
        let num_constraints = 25;
        let num_variables = 25;

        MarlinPCTest::test_circuit(num_constraints, num_variables);
        SonicPCTest::test_circuit(num_constraints, num_variables);
        SonicPCPoswTest::test_circuit(num_constraints, num_variables);

        MarlinPCTest::test_serde_json(num_constraints, num_variables);
        SonicPCTest::test_serde_json(num_constraints, num_variables);
        SonicPCPoswTest::test_serde_json(num_constraints, num_variables);

        MarlinPCTest::test_bincode(num_constraints, num_variables);
        SonicPCTest::test_bincode(num_constraints, num_variables);
        SonicPCPoswTest::test_bincode(num_constraints, num_variables);
    }
}

mod marlin_recursion {
    use super::*;
    use crate::{
        fiat_shamir::{FiatShamirAlgebraicSpongeRng, PoseidonSponge},
        marlin::{CircuitVerifyingKey, MarlinHidingMode, MarlinSNARK},
    };
    use snarkvm_curves::bls12_377::{Bls12_377, Fq, Fr};
    use snarkvm_polycommit::sonic_pc::SonicKZG10;
    use snarkvm_utilities::{
        rand::{test_rng, UniformRand},
        FromBytes,
        ToBytes,
    };

    use core::ops::MulAssign;
    use std::str::FromStr;

    type MultiPC = SonicKZG10<Bls12_377>;
    type MarlinInst = MarlinSNARK<
        Fr,
        Fq,
        MultiPC,
        FiatShamirAlgebraicSpongeRng<Fr, Fq, PoseidonSponge<Fq, 6, 1>>,
        MarlinHidingMode,
        Vec<Fr>,
    >;

    fn test_circuit(num_constraints: usize, num_variables: usize) {
        let rng = &mut test_rng();

        let max_degree = crate::ahp::AHPForR1CS::<Fr, MarlinHidingMode>::max_degree(100, 25, 300).unwrap();
        let universal_srs = MarlinInst::universal_setup(max_degree, rng).unwrap();

        for _ in 0..100 {
            let a = Fr::rand(rng);
            let b = Fr::rand(rng);
            let mut c = a;
            c.mul_assign(&b);
            let mut d = c;
            d.mul_assign(&b);

            let circuit = Circuit { a: Some(a), b: Some(b), num_constraints, num_variables };

            let (index_pk, index_vk) = MarlinInst::circuit_setup(&universal_srs, &circuit).unwrap();
            println!("Called circuit setup");

            let proof = MarlinInst::prove(&index_pk, &circuit, rng).unwrap();
            println!("Called prover");

            assert!(MarlinInst::verify(&index_vk, &[c, d], &proof).unwrap());
            println!("Called verifier");
            println!("\nShould not verify (i.e. verifier messages should print below):");
            assert!(!MarlinInst::verify(&index_vk, &[a, a], &proof).unwrap());
        }
    }

    fn test_serde_json(num_constraints: usize, num_variables: usize) {
        let rng = &mut test_rng();

        let max_degree = crate::ahp::AHPForR1CS::<Fr, MarlinHidingMode>::max_degree(100, 25, 300).unwrap();
        let universal_srs = MarlinInst::universal_setup(max_degree, rng).unwrap();

        let circuit = Circuit { a: Some(Fr::rand(rng)), b: Some(Fr::rand(rng)), num_constraints, num_variables };

        let (_index_pk, index_vk) = MarlinInst::circuit_setup(&universal_srs, &circuit).unwrap();
        println!("Called circuit setup");

        // Serialize
        let expected_string = index_vk.to_string();
        let candidate_string = serde_json::to_string(&index_vk).unwrap();
        assert_eq!(expected_string, serde_json::Value::from_str(&candidate_string).unwrap().as_str().unwrap());

        // Deserialize
        assert_eq!(index_vk, CircuitVerifyingKey::from_str(&expected_string).unwrap());
        assert_eq!(index_vk, serde_json::from_str(&candidate_string).unwrap());
    }

    fn test_bincode(num_constraints: usize, num_variables: usize) {
        let rng = &mut test_rng();

        let max_degree = crate::ahp::AHPForR1CS::<Fr, MarlinHidingMode>::max_degree(100, 25, 300).unwrap();
        let universal_srs = MarlinInst::universal_setup(max_degree, rng).unwrap();

        let circuit = Circuit { a: Some(Fr::rand(rng)), b: Some(Fr::rand(rng)), num_constraints, num_variables };

        let (_index_pk, index_vk) = MarlinInst::circuit_setup(&universal_srs, &circuit).unwrap();
        println!("Called circuit setup");

        // Serialize
        let expected_bytes = index_vk.to_bytes_le().unwrap();
        let candidate_bytes = bincode::serialize(&index_vk).unwrap();
        // TODO (howardwu): Serialization - Handle the inconsistency between ToBytes and Serialize (off by a length encoding).
        assert_eq!(&expected_bytes[..], &candidate_bytes[8..]);

        // Deserialize
        assert_eq!(index_vk, crate::marlin::CircuitVerifyingKey::read_le(&expected_bytes[..]).unwrap());
        assert_eq!(index_vk, bincode::deserialize(&candidate_bytes[..]).unwrap());
    }

    #[test]
    fn prove_and_verify_with_tall_matrix_big() {
        let num_constraints = 100;
        let num_variables = 25;

        test_circuit(num_constraints, num_variables);
        test_serde_json(num_constraints, num_variables);
        test_bincode(num_constraints, num_variables);
    }

    #[test]
    fn prove_and_verify_with_tall_matrix_small() {
        let num_constraints = 26;
        let num_variables = 25;

        test_circuit(num_constraints, num_variables);
        test_serde_json(num_constraints, num_variables);
        test_bincode(num_constraints, num_variables);
    }

    #[test]
    fn prove_and_verify_with_squat_matrix_big() {
        let num_constraints = 25;
        let num_variables = 100;

        test_circuit(num_constraints, num_variables);
        test_serde_json(num_constraints, num_variables);
        test_bincode(num_constraints, num_variables);
    }

    #[test]
    fn prove_and_verify_with_squat_matrix_small() {
        let num_constraints = 25;
        let num_variables = 26;

        test_circuit(num_constraints, num_variables);
        test_serde_json(num_constraints, num_variables);
        test_bincode(num_constraints, num_variables);
    }

    #[test]
    fn prove_and_verify_with_square_matrix() {
        let num_constraints = 25;
        let num_variables = 25;

        test_circuit(num_constraints, num_variables);
        test_serde_json(num_constraints, num_variables);
        test_bincode(num_constraints, num_variables);
    }

    // #[test]
    // /// Test on a constraint system that will trigger outlining.
    // fn prove_and_test_outlining() {
    //     let rng = &mut test_rng();
    //
    //     let universal_srs = MarlinInst::universal_setup(150, 150, 150, rng).unwrap();
    //
    //     let circ = OutlineTestCircuit {
    //         field_phantom: PhantomData,
    //     };
    //
    //     let (index_pk, index_vk) = MarlinInst::index(&universal_srs, circ.clone()).unwrap();
    //     println!("Called index");
    //
    //     let proof = MarlinInst::prove(&index_pk, circ, rng).unwrap();
    //     println!("Called prover");
    //
    //     let mut inputs = Vec::new();
    //     for i in 0u128..5u128 {
    //         inputs.push(Fr::from(i));
    //     }
    //
    //     assert!(MarlinInst::verify(&index_vk, &inputs, &proof).unwrap());
    //     println!("Called verifier");
    // }
}<|MERGE_RESOLUTION|>--- conflicted
+++ resolved
@@ -80,26 +80,14 @@
     use core::ops::MulAssign;
 
     type MultiPC = MarlinKZG10<Bls12_377>;
-<<<<<<< HEAD
-    type MarlinInst = MarlinSNARK<Fr, Fq, MultiPC, FiatShamirChaChaRng<Fr, Fq, Blake2s>, MarlinHidingMode, Vec<Fr>>;
+    type MarlinInst = MarlinSNARK<Fr, Fq, MultiPC, FiatShamirChaChaRng<Fr, Fq, Blake2s256>, MarlinHidingMode, Vec<Fr>>;
 
     type MultiPCSonic = SonicKZG10<Bls12_377>;
     type MarlinSonicInst =
-        MarlinSNARK<Fr, Fq, MultiPCSonic, FiatShamirChaChaRng<Fr, Fq, Blake2s>, MarlinHidingMode, Vec<Fr>>;
+        MarlinSNARK<Fr, Fq, MultiPCSonic, FiatShamirChaChaRng<Fr, Fq, Blake2s256>, MarlinHidingMode, Vec<Fr>>;
 
     type MarlinSonicPoswInst =
-        MarlinSNARK<Fr, Fq, MultiPCSonic, FiatShamirChaChaRng<Fr, Fq, Blake2s>, MarlinNonHidingMode, Vec<Fr>>;
-=======
-    type MarlinInst =
-        MarlinSNARK<Fr, Fq, MultiPC, FiatShamirChaChaRng<Fr, Fq, Blake2s256>, MarlinTestnet1Mode, Vec<Fr>>;
-
-    type MultiPCSonic = SonicKZG10<Bls12_377>;
-    type MarlinSonicInst =
-        MarlinSNARK<Fr, Fq, MultiPCSonic, FiatShamirChaChaRng<Fr, Fq, Blake2s256>, MarlinTestnet1Mode, Vec<Fr>>;
-
-    type MarlinSonicPoswInst =
-        MarlinSNARK<Fr, Fq, MultiPCSonic, FiatShamirChaChaRng<Fr, Fq, Blake2s256>, MarlinPoswMode, Vec<Fr>>;
->>>>>>> 5c3d20ba
+        MarlinSNARK<Fr, Fq, MultiPCSonic, FiatShamirChaChaRng<Fr, Fq, Blake2s256>, MarlinNonHidingMode, Vec<Fr>>;
 
     macro_rules! impl_marlin_test {
         ($test_struct: ident, $marlin_inst: tt, $marlin_mode: tt) => {
