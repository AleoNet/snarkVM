// Copyright (C) 2019-2021 Aleo Systems Inc.
// This file is part of the snarkVM library.

// The snarkVM library is free software: you can redistribute it and/or modify
// it under the terms of the GNU General Public License as published by
// the Free Software Foundation, either version 3 of the License, or
// (at your option) any later version.

// The snarkVM library is distributed in the hope that it will be useful,
// but WITHOUT ANY WARRANTY; without even the implied warranty of
// MERCHANTABILITY or FITNESS FOR A PARTICULAR PURPOSE. See the
// GNU General Public License for more details.

// You should have received a copy of the GNU General Public License
// along with the snarkVM library. If not, see <https://www.gnu.org/licenses/>.

//! Conversion of integer declarations to constraints in Leo.

use snarkvm_fields::{Field, PrimeField};
use snarkvm_gadgets::{
    boolean::Boolean,
    integers::{
        int::{Int128, Int16, Int32, Int64, Int8},
        uint::{Sub as UIntSub, *},
    },
    traits::{
        alloc::AllocGadget,
        bits::comparator::{ComparatorGadget, EvaluateLtGadget},
        eq::{ConditionalEqGadget, EqGadget, EvaluateEqGadget},
        integers::{Add, Div, Mul, Neg, Pow, Sub},
        select::CondSelectGadget,
    },
    Integer as IntegerGadget,
    ToBitsBEGadget,
    ToBitsLEGadget,
    ToBytesGadget,
};
use snarkvm_ir::{Integer as IrInteger, Value};
use snarkvm_r1cs::{ConstraintSystem, SynthesisError};
use std::{convert::TryInto, fmt};

use crate::{
    allocate_type,
    errors::IntegerError,
    match_integer,
    match_integers,
    match_integers_arithmetic,
    match_signed_integer,
    match_unsigned_integer,
    ConstrainedValue,
    GroupType,
};

/// An integer type enum wrapping the integer value.
#[derive(Debug, Clone, PartialEq, Eq, PartialOrd)]
pub enum Integer {
    U8(UInt8),
    U16(UInt16),
    U32(UInt32),
    U64(UInt64),
    U128(UInt128),

    I8(Int8),
    I16(Int16),
    I32(Int32),
    I64(Int64),
    I128(Int128),
}

impl fmt::Display for Integer {
    fn fmt(&self, f: &mut fmt::Formatter) -> fmt::Result {
        let integer = self;
        let option = match_integer!(integer => integer.get_value());
        match option {
            Some(number) => write!(f, "{}", number),
            None => write!(f, "[input]{}", self.get_type()),
        }
    }
}

#[derive(Clone, Debug, PartialEq, Eq, Hash)]
pub enum IntegerType {
    U8,
    U16,
    U32,
    U64,
    U128,

    I8,
    I16,
    I32,
    I64,
    I128,
}

impl fmt::Display for IntegerType {
    fn fmt(&self, f: &mut fmt::Formatter<'_>) -> fmt::Result {
        match self {
            IntegerType::U8 => write!(f, "u8"),
            IntegerType::U16 => write!(f, "u16"),
            IntegerType::U32 => write!(f, "u32"),
            IntegerType::U64 => write!(f, "u64"),
            IntegerType::U128 => write!(f, "u128"),
            IntegerType::I8 => write!(f, "i8"),
            IntegerType::I16 => write!(f, "i16"),
            IntegerType::I32 => write!(f, "i32"),
            IntegerType::I64 => write!(f, "i64"),
            IntegerType::I128 => write!(f, "i128"),
        }
    }
}

impl Integer {
    ///
    /// Returns a new integer from an expression.
    ///
    /// Checks that the expression is equal to the expected type if given.
    ///
    pub fn new(value: &IrInteger) -> Self {
        match value {
            IrInteger::U8(i) => Integer::U8(UInt8::constant(*i)),
            IrInteger::U16(i) => Integer::U16(UInt16::constant(*i)),
            IrInteger::U32(i) => Integer::U32(UInt32::constant(*i)),
            IrInteger::U64(i) => Integer::U64(UInt64::constant(*i)),
            IrInteger::U128(i) => Integer::U128(UInt128::constant(*i)),
            IrInteger::I8(i) => Integer::I8(Int8::constant(*i)),
            IrInteger::I16(i) => Integer::I16(Int16::constant(*i)),
            IrInteger::I32(i) => Integer::I32(Int32::constant(*i)),
            IrInteger::I64(i) => Integer::I64(Int64::constant(*i)),
            IrInteger::I128(i) => Integer::I128(Int128::constant(*i)),
        }
    }

    // pub fn to_bits_le(&self) -> Vec<Boolean> {
    //     let integer = self;
    //     match_integer!(integer => integer.to_bits_le_u8())
    // }

    // pub fn is_allocated(&self) -> bool {
    //     self.to_bits_le()
    //         .into_iter()
    //         .any(|b| matches!(b, Boolean::Is(_) | Boolean::Not(_)))
    // }

    pub fn get_value(&self) -> Option<String> {
        let integer = self;
        match_integer!(integer => integer.get_value())
    }

    pub fn get_type(&self) -> IntegerType {
        match self {
            Integer::U8(_) => IntegerType::U8,
            Integer::U16(_) => IntegerType::U16,
            Integer::U32(_) => IntegerType::U32,
            Integer::U64(_) => IntegerType::U64,
            Integer::U128(_) => IntegerType::U128,
            Integer::I8(_) => IntegerType::I8,
            Integer::I16(_) => IntegerType::I16,
            Integer::I32(_) => IntegerType::I32,
            Integer::I64(_) => IntegerType::I64,
            Integer::I128(_) => IntegerType::I128,
        }
    }

    // todo: deprecate this function
    pub fn to_usize(&self) -> Option<usize> {
        // if self.is_allocated() {
        //     return None;
        // }
        let unsigned_integer = self;
        match_unsigned_integer!(unsigned_integer => unsigned_integer.value.map(|num| num.try_into().ok()).flatten())
    }

    pub fn allocate_type<F: Field, CS: ConstraintSystem<F>>(
        cs: &mut CS,
        name: &str,
        value: snarkvm_ir::Integer,
    ) -> Result<Self, IntegerError> {
        Ok(match value {
            IrInteger::U8(x) => allocate_type!(u8, UInt8, Integer::U8, cs, name, x),
            IrInteger::U16(x) => allocate_type!(u16, UInt16, Integer::U16, cs, name, x),
            IrInteger::U32(x) => allocate_type!(u32, UInt32, Integer::U32, cs, name, x),
            IrInteger::U64(x) => allocate_type!(u64, UInt64, Integer::U64, cs, name, x),
            IrInteger::U128(x) => allocate_type!(u128, UInt128, Integer::U128, cs, name, x),

            IrInteger::I8(x) => allocate_type!(i8, Int8, Integer::I8, cs, name, x),
            IrInteger::I16(x) => allocate_type!(i16, Int16, Integer::I16, cs, name, x),
            IrInteger::I32(x) => allocate_type!(i32, Int32, Integer::I32, cs, name, x),
            IrInteger::I64(x) => allocate_type!(i64, Int64, Integer::I64, cs, name, x),
            IrInteger::I128(x) => allocate_type!(i128, Int128, Integer::I128, cs, name, x),
        })
    }

    pub fn from_input<F: PrimeField, G: GroupType<F>, CS: ConstraintSystem<F>>(
        cs: &mut CS,
        name: &str,
        value: Value,
    ) -> Result<ConstrainedValue<F, G>, IntegerError> {
        let value = match value {
            Value::Integer(x) => x,
            _ => {
                return Err(IntegerError::missing_integer(format!(
                    "missing proper type for '{}' integer",
                    name
                )));
            }
        };
        Ok(ConstrainedValue::Integer(Self::allocate_type(cs, name, value)?))
    }

    pub fn constant(value: &IrInteger) -> Result<Integer, IntegerError> {
        Ok(match value {
            IrInteger::U8(x) => Integer::U8(UInt8::constant(*x)),
            IrInteger::U16(x) => Integer::U16(UInt16::constant(*x)),
            IrInteger::U32(x) => Integer::U32(UInt32::constant(*x)),
            IrInteger::U64(x) => Integer::U64(UInt64::constant(*x)),
            IrInteger::U128(x) => Integer::U128(UInt128::constant(*x)),
            IrInteger::I8(x) => Integer::I8(Int8::constant(*x)),
            IrInteger::I16(x) => Integer::I16(Int16::constant(*x)),
            IrInteger::I32(x) => Integer::I32(Int32::constant(*x)),
            IrInteger::I64(x) => Integer::I64(Int64::constant(*x)),
            IrInteger::I128(x) => Integer::I128(Int128::constant(*x)),
        })
    }

    pub fn negate<F: PrimeField, CS: ConstraintSystem<F>>(self, cs: &mut CS) -> Result<Self, IntegerError> {
        let unique_namespace = format!("enforce -{}", self);

        let a = self;

        let result = match_signed_integer!(a => a.neg(cs.ns(|| unique_namespace)));

        result.ok_or_else(|| IntegerError::negate_operation())
    }

    pub fn add<F: PrimeField, CS: ConstraintSystem<F>>(self, cs: &mut CS, other: Self) -> Result<Self, IntegerError> {
        let unique_namespace = format!("enforce {} + {}", self, other);

        let a = self;
        let b = other;

        let result = match_integers_arithmetic!((a, b) => a.add(cs.ns(|| unique_namespace), &b));

        result.ok_or_else(|| IntegerError::binary_operation("+".to_string()))
    }

    pub fn sub<F: PrimeField, CS: ConstraintSystem<F>>(self, cs: &mut CS, other: Self) -> Result<Self, IntegerError> {
        let unique_namespace = format!("enforce {} - {}", self, other);

        let a = self;
        let b = other;

        let result = match_integers_arithmetic!((a, b) => a.sub(cs.ns(|| unique_namespace), &b));

        result.ok_or_else(|| IntegerError::binary_operation("-".to_string()))
    }

    pub fn mul<F: PrimeField, CS: ConstraintSystem<F>>(self, cs: &mut CS, other: Self) -> Result<Self, IntegerError> {
        let unique_namespace = format!("enforce {} * {}", self, other);

        let a = self;
        let b = other;

        let result = match_integers_arithmetic!((a, b) => a.mul(cs.ns(|| unique_namespace), &b));

        result.ok_or_else(|| IntegerError::binary_operation("*".to_string()))
    }

    pub fn div<F: PrimeField, CS: ConstraintSystem<F>>(self, cs: &mut CS, other: Self) -> Result<Self, IntegerError> {
        let unique_namespace = format!("enforce {} ÷ {}", self, other);

        let a = self;
        let b = other;

        let result = match_integers_arithmetic!((a, b) => a.div(cs.ns(|| unique_namespace), &b));

        result.ok_or_else(|| IntegerError::binary_operation("÷".to_string()))
    }

    pub fn pow<F: PrimeField, CS: ConstraintSystem<F>>(self, cs: &mut CS, other: Self) -> Result<Self, IntegerError> {
        let unique_namespace = format!("enforce {} ** {}", self, other);

        let a = self;
        let b = other;

        let result = match_integers_arithmetic!((a, b) => a.pow(cs.ns(|| unique_namespace), &b));

        result.ok_or_else(|| IntegerError::binary_operation("**".to_string()))
    }
}

impl<F: PrimeField> EvaluateEqGadget<F> for Integer {
    fn evaluate_equal<CS: ConstraintSystem<F>>(&self, cs: CS, other: &Self) -> Result<Boolean, SynthesisError> {
        let a = self;
        let b = other;

        let result = match_integers!((a, b) => a.evaluate_equal(cs, b));

        result.ok_or(SynthesisError::Unsatisfiable)
    }
}

impl<F: PrimeField> EvaluateLtGadget<F> for Integer {
    fn less_than<CS: ConstraintSystem<F>>(&self, cs: CS, other: &Self) -> Result<Boolean, SynthesisError> {
        let a = self;
        let b = other;
        let result = match_integers!((a, b) => a.less_than(cs, b));

        result.ok_or(SynthesisError::Unsatisfiable)
    }
}

impl<F: PrimeField> ComparatorGadget<F> for Integer {}

impl<F: PrimeField> EqGadget<F> for Integer {}

impl<F: PrimeField> ConditionalEqGadget<F> for Integer {
    fn conditional_enforce_equal<CS: ConstraintSystem<F>>(
        &self,
        cs: CS,
        other: &Self,
        condition: &Boolean,
    ) -> Result<(), SynthesisError> {
        let a = self;
        let b = other;

        let result = match_integers!((a, b) => a.conditional_enforce_equal(cs, b, condition));

        result.ok_or(SynthesisError::Unsatisfiable)
    }

    fn cost() -> usize {
        unimplemented!() // cannot determine which integer we are enforcing
    }
}

impl<F: PrimeField> CondSelectGadget<F> for Integer {
    fn conditionally_select<CS: ConstraintSystem<F>>(
        cs: CS,
        cond: &Boolean,
        first: &Self,
        second: &Self,
    ) -> Result<Self, SynthesisError> {
        match (first, second) {
            (Integer::U8(a), Integer::U8(b)) => Ok(Integer::U8(UInt8::conditionally_select(cs, cond, a, b)?)),
            (Integer::U16(a), Integer::U16(b)) => Ok(Integer::U16(UInt16::conditionally_select(cs, cond, a, b)?)),
            (Integer::U32(a), Integer::U32(b)) => Ok(Integer::U32(UInt32::conditionally_select(cs, cond, a, b)?)),
            (Integer::U64(a), Integer::U64(b)) => Ok(Integer::U64(UInt64::conditionally_select(cs, cond, a, b)?)),
            (Integer::U128(a), Integer::U128(b)) => Ok(Integer::U128(UInt128::conditionally_select(cs, cond, a, b)?)),
            (Integer::I8(a), Integer::I8(b)) => Ok(Integer::I8(Int8::conditionally_select(cs, cond, a, b)?)),
            (Integer::I16(a), Integer::I16(b)) => Ok(Integer::I16(Int16::conditionally_select(cs, cond, a, b)?)),
            (Integer::I32(a), Integer::I32(b)) => Ok(Integer::I32(Int32::conditionally_select(cs, cond, a, b)?)),
            (Integer::I64(a), Integer::I64(b)) => Ok(Integer::I64(Int64::conditionally_select(cs, cond, a, b)?)),
            (Integer::I128(a), Integer::I128(b)) => Ok(Integer::I128(Int128::conditionally_select(cs, cond, a, b)?)),

            (_, _) => Err(SynthesisError::Unsatisfiable), // types do not match
        }
    }

    fn cost() -> usize {
        unimplemented!() // cannot determine which integer we are enforcing
    }
}

impl<F: PrimeField> ToBitsLEGadget<F> for Integer {
    fn to_bits_le<CS: ConstraintSystem<F>>(&self, cs: CS) -> Result<Vec<Boolean>, SynthesisError> {
        let a = self;
        match_integer!(a => a.to_bits_le(cs))
    }

    fn to_bits_le_strict<CS: ConstraintSystem<F>>(&self, cs: CS) -> Result<Vec<Boolean>, SynthesisError> {
        let a = self;
        match_integer!(a => a.to_bits_le_strict(cs))
    }
}

impl<F: PrimeField> ToBitsBEGadget<F> for Integer {
    fn to_bits_be<CS: ConstraintSystem<F>>(&self, cs: CS) -> Result<Vec<Boolean>, SynthesisError> {
        let a = self;
        match_integer!(a => a.to_bits_be(cs))
    }

    fn to_bits_be_strict<CS: ConstraintSystem<F>>(&self, cs: CS) -> Result<Vec<Boolean>, SynthesisError> {
        let a = self;
        match_integer!(a => a.to_bits_be_strict(cs))
    }
<<<<<<< HEAD
}

impl<F: PrimeField> ToBytesGadget<F> for Integer {
    fn to_bytes<CS: ConstraintSystem<F>>(&self, cs: CS) -> Result<Vec<UInt8>, SynthesisError> {
        let a = self;
        match_integer!(a => a.to_bytes(cs))
    }

    fn to_bytes_strict<CS: ConstraintSystem<F>>(&self, cs: CS) -> Result<Vec<UInt8>, SynthesisError> {
        let a = self;
        match_integer!(a => a.to_bytes_strict(cs))
  }
}

impl<F: PrimeField> FromBitsBEGadget<F> for Integer {
    fn from_bits_be(&self, bits: Vec<Boolean>) -> Result<Integer, SynthesisError> {
        let int = self;
        match_integer!(int => int.from_bits_be(bits))
    }

    fn from_bits_be_strict(&self, bits: Vec<Boolean>) -> Result<Integer, SynthesisError> {
        let int = self;
        match_integer!(int => int.from_bits_be(bits))
    }
=======
>>>>>>> 8f676b84
}<|MERGE_RESOLUTION|>--- conflicted
+++ resolved
@@ -384,7 +384,6 @@
         let a = self;
         match_integer!(a => a.to_bits_be_strict(cs))
     }
-<<<<<<< HEAD
 }
 
 impl<F: PrimeField> ToBytesGadget<F> for Integer {
@@ -396,19 +395,5 @@
     fn to_bytes_strict<CS: ConstraintSystem<F>>(&self, cs: CS) -> Result<Vec<UInt8>, SynthesisError> {
         let a = self;
         match_integer!(a => a.to_bytes_strict(cs))
-  }
-}
-
-impl<F: PrimeField> FromBitsBEGadget<F> for Integer {
-    fn from_bits_be(&self, bits: Vec<Boolean>) -> Result<Integer, SynthesisError> {
-        let int = self;
-        match_integer!(int => int.from_bits_be(bits))
-    }
-
-    fn from_bits_be_strict(&self, bits: Vec<Boolean>) -> Result<Integer, SynthesisError> {
-        let int = self;
-        match_integer!(int => int.from_bits_be(bits))
-    }
-=======
->>>>>>> 8f676b84
+    }
 }