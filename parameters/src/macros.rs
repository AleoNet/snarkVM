// Copyright (C) 2019-2021 Aleo Systems Inc.
// This file is part of the snarkVM library.

// The snarkVM library is free software: you can redistribute it and/or modify
// it under the terms of the GNU General Public License as published by
// the Free Software Foundation, either version 3 of the License, or
// (at your option) any later version.

// The snarkVM library is distributed in the hope that it will be useful,
// but WITHOUT ANY WARRANTY; without even the implied warranty of
// MERCHANTABILITY or FITNESS FOR A PARTICULAR PURPOSE. See the
// GNU General Public License for more details.

// You should have received a copy of the GNU General Public License
// along with the snarkVM library. If not, see <https://www.gnu.org/licenses/>.

#[macro_export]
macro_rules! checksum {
    ($bytes: expr) => {
        hex::encode(snarkvm_algorithms::crh::sha256::sha256($bytes))
    };
}

#[macro_export]
macro_rules! checksum_error {
    ($expected: expr, $candidate: expr) => {
        Err(crate::errors::ParameterError::ChecksumMismatch($expected, $candidate))
    };
}

#[macro_export]
macro_rules! impl_local {
    ($name: ident, $local_dir: expr, $fname: tt, $ftype: tt) => {
        #[derive(Clone, Debug, PartialEq, Eq)]
        pub struct $name;

        impl $name {
            pub fn load_bytes() -> Result<Vec<u8>, crate::errors::ParameterError> {
                const METADATA: &'static str = include_str!(concat!($local_dir, $fname, ".metadata"));

                let metadata: serde_json::Value =
                    serde_json::from_str(METADATA).expect("Metadata was not well-formatted");
                let expected_checksum: String = metadata[concat!($ftype, "_checksum")]
                    .as_str()
                    .expect("Failed to parse checksum")
                    .to_string();
                let expected_size: usize = metadata[concat!($ftype, "_size")]
                    .to_string()
                    .parse()
                    .expect("Failed to retrieve the file size");

                let buffer = include_bytes!(concat!($local_dir, $fname, ".", $ftype));

                // Ensure the size matches.
                if expected_size != buffer.len() {
                    return Err(crate::errors::ParameterError::SizeMismatch(
                        expected_size,
                        buffer.len(),
                    ));
                }

                // Ensure the checksum matches.
                let candidate_checksum = checksum!(buffer);
                if expected_checksum != candidate_checksum {
                    return checksum_error!(expected_checksum, candidate_checksum);
                }

                return Ok(buffer.to_vec());
            }
        }

        paste::item! {
            #[cfg(test)]
            #[test]
            fn [< test_ $fname _ $ftype >]() {
                assert!($name::load_bytes().is_ok());
            }
        }
    };
}

#[macro_export]
macro_rules! impl_remote {
    ($name: ident, $remote_url: tt, $local_dir: expr, $fname: tt, $ftype: tt) => {

        pub struct $name;

        impl $name {
            pub fn load_bytes() -> Result<Vec<u8>, crate::errors::ParameterError> {
                const METADATA: &'static str = include_str!(concat!($local_dir, $fname, ".metadata"));

                let metadata: serde_json::Value = serde_json::from_str(METADATA).expect("Metadata was not well-formatted");
                let expected_checksum: String = metadata[concat!($ftype, "_checksum")].as_str().expect("Failed to parse checksum").to_string();
                let expected_size: usize = metadata[concat!($ftype, "_size")].to_string().parse().expect("Failed to retrieve the file size");

                // Construct the versioned filename.
                let filename = match expected_checksum.get(0..7) {
                    Some(sum) => format!("{}.{}.{}", $fname, $ftype, sum),
                    _ => concat!($fname, $ftype).to_string()
                };

                // Compose the correct file path for the parameter file.
                let mut file_path = std::path::PathBuf::from(file!());
                file_path.pop();
                file_path.push($local_dir);
                file_path.push(&filename);

<<<<<<< HEAD
                let buffer = if file_path.exists() {
                    // Attempts to load the parameter file locally with a relative path.
                    std::fs::read(file_path)?
=======
                // Compute the relative path.
                let relative_path = if file_path.strip_prefix("parameters").is_ok() {
                    file_path.strip_prefix("parameters")?
                } else {
                    &file_path
                };

                // Compute the absolute path.
                let mut absolute_path = std::path::PathBuf::from(env!("CARGO_MANIFEST_DIR"));
                absolute_path.push(&relative_path);

                let buffer = if relative_path.exists() {
                    // Attempts to load the parameter file locally with a relative path.
                    std::fs::read(relative_path)?
                } else if absolute_path.exists() {
                    // Attempts to load the parameter file locally with an absolute path.
                    std::fs::read(absolute_path)?
>>>>>>> 6ec36514
                } else {
                    // Downloads the missing parameters and stores it in the local directory for use.
                    eprintln!(
                        "\nWARNING - \"{}\" does not exist, downloading this file remotely and storing it locally. Please ensure \"{}\" is stored in {:?}.\n",
                        filename, filename, file_path
                    );

                    // Load remote file
                    cfg_if::cfg_if! {
                        if #[cfg(not(feature = "wasm"))] {
                            #[cfg(not(feature = "no_std_out"))]
                            println!("{} - Downloading parameters...", module_path!());


                            let mut buffer = vec![];
                            Self::remote_fetch(&mut buffer, &format!("{}/{}", $remote_url, filename))?;

                            #[cfg(not(feature = "no_std_out"))]
                            println!("\n{} - Download complete", module_path!());

                            // Ensure the checksum matches.
                            let candidate_checksum = checksum!(&buffer);
                            if expected_checksum != candidate_checksum {
                                return checksum_error!(expected_checksum, candidate_checksum)
                            }

<<<<<<< HEAD
                            match Self::store_bytes(&buffer, &file_path) {
=======
                            match Self::store_bytes(&buffer, &relative_path, &absolute_path, &file_path) {
>>>>>>> 6ec36514
                                Ok(()) => buffer,
                                Err(_) => {
                                    eprintln!(
                                        "\nWARNING - Failed to store \"{}\" locally. Please download this file manually and ensure it is stored in {:?}.\n",
                                        filename, file_path
                                    );
                                    buffer
                                }
                            }
                        } else if #[cfg(feature = "wasm")] {
                            let buffer = alloc::sync::Arc::new(parking_lot::RwLock::new(vec![]));
                            let url = String::from($remote_url);

                            // NOTE(julesdesmit): I'm leaking memory here so that I can get a
                            // static reference to the url, which is needed to pass it into
                            // the local thread which downloads the file.
                            let url = Box::leak(url.into_boxed_str());

                            let buffer_clone = alloc::sync::Arc::downgrade(&buffer);
                            Self::remote_fetch(buffer_clone, url)?;

                            // Recover the bytes.
                            let buffer = alloc::sync::Arc::try_unwrap(buffer).unwrap();
                            let buffer = buffer.write().clone();

                            // Ensure the checksum matches.
                            let candidate_checksum = checksum!(&buffer);
                            if expected_checksum != candidate_checksum {
                                return checksum_error!(expected_checksum, candidate_checksum)
                            }

                            buffer
                        } else {
                            return Err(crate::errors::ParameterError::RemoteFetchDisabled);
                        }
                    }
                };

                 // Ensure the size matches.
                if expected_size != buffer.len() {
                    return Err(crate::errors::ParameterError::SizeMismatch(expected_size, buffer.len()));
                }

                // Ensure the checksum matches.
                let candidate_checksum = checksum!(buffer.as_slice());
                if expected_checksum != candidate_checksum {
                    return checksum_error!(expected_checksum, candidate_checksum)
                }

                return Ok(buffer)
            }

            #[cfg(not(feature = "wasm"))]
            fn store_bytes(
                buffer: &[u8],
<<<<<<< HEAD
=======
                relative_path: &std::path::Path,
                absolute_path: &std::path::Path,
>>>>>>> 6ec36514
                file_path: &std::path::Path,
            ) -> Result<(), crate::errors::ParameterError> {
                use snarkvm_utilities::Write;

                // Hide compilation warning.
                let _ = file_path;

                #[cfg(not(feature = "no_std_out"))]
                println!("{} - Storing parameters ({:?})", module_path!(), file_path);

                // Attempt to write the parameter buffer to a file.
<<<<<<< HEAD
                if let Ok(mut file) = std::fs::File::create(file_path) {
                    file.write_all(&buffer)?;
                }

=======
                if let Ok(mut file) = std::fs::File::create(relative_path) {
                    file.write_all(&buffer)?;
                } else if let Ok(mut file) = std::fs::File::create(absolute_path) {
                    file.write_all(&buffer)?;
                }
>>>>>>> 6ec36514
                Ok(())
            }

            #[cfg(not(feature = "wasm"))]
            fn remote_fetch(buffer: &mut Vec<u8>, url: &str) -> Result<(), crate::errors::ParameterError> {
                let mut easy = curl::easy::Easy::new();
                easy.url(url)?;
                #[cfg(not(feature = "no_std_out"))]
                {
                    easy.progress(true)?;
                    easy.progress_function(|total_download, current_download, _, _| {
                        let percent = (current_download / total_download) * 100.0;
                        let size_in_megabytes = total_download as u64 / 1_048_576;
                        print!(
                            "\r{} - {:.2}% complete ({:#} MB total)",
                            module_path!(),
                            percent,
                            size_in_megabytes
                        );
                        true
                    })?;
                }

                let mut transfer = easy.transfer();
                transfer.write_function(|data| {
                    buffer.extend_from_slice(data);
                    Ok(data.len())
                })?;
                Ok(transfer.perform()?)
            }

            #[cfg(feature = "wasm")]
            fn remote_fetch(buffer: alloc::sync::Weak<parking_lot::RwLock<Vec<u8>>>, url: &'static str) -> Result<(), crate::errors::ParameterError> {
                // NOTE(julesdesmit): We spawn a local thread here in order to be
                // able to accommodate the async syntax from reqwest.
                wasm_bindgen_futures::spawn_local(async move {
                    let content = reqwest::get(url)
                        .await
                        .unwrap()
                        .text()
                        .await
                        .unwrap();

                    let buffer = buffer.upgrade().unwrap();
                    buffer
                        .write()
                        .extend_from_slice(content.as_bytes());
                    drop(buffer);
                });
                Ok(())
            }
        }

        paste::item! {
            #[cfg(test)]
            #[test]
            fn [< test_ $fname _ $ftype >]() {
                assert!($name::load_bytes().is_ok());
            }
        }
    }
}<|MERGE_RESOLUTION|>--- conflicted
+++ resolved
@@ -100,34 +100,13 @@
                 };
 
                 // Compose the correct file path for the parameter file.
-                let mut file_path = std::path::PathBuf::from(file!());
-                file_path.pop();
+                let mut file_path = aleo_path::aleo_dir();
                 file_path.push($local_dir);
                 file_path.push(&filename);
 
-<<<<<<< HEAD
                 let buffer = if file_path.exists() {
                     // Attempts to load the parameter file locally with a relative path.
                     std::fs::read(file_path)?
-=======
-                // Compute the relative path.
-                let relative_path = if file_path.strip_prefix("parameters").is_ok() {
-                    file_path.strip_prefix("parameters")?
-                } else {
-                    &file_path
-                };
-
-                // Compute the absolute path.
-                let mut absolute_path = std::path::PathBuf::from(env!("CARGO_MANIFEST_DIR"));
-                absolute_path.push(&relative_path);
-
-                let buffer = if relative_path.exists() {
-                    // Attempts to load the parameter file locally with a relative path.
-                    std::fs::read(relative_path)?
-                } else if absolute_path.exists() {
-                    // Attempts to load the parameter file locally with an absolute path.
-                    std::fs::read(absolute_path)?
->>>>>>> 6ec36514
                 } else {
                     // Downloads the missing parameters and stores it in the local directory for use.
                     eprintln!(
@@ -154,11 +133,7 @@
                                 return checksum_error!(expected_checksum, candidate_checksum)
                             }
 
-<<<<<<< HEAD
                             match Self::store_bytes(&buffer, &file_path) {
-=======
-                            match Self::store_bytes(&buffer, &relative_path, &absolute_path, &file_path) {
->>>>>>> 6ec36514
                                 Ok(()) => buffer,
                                 Err(_) => {
                                     eprintln!(
@@ -214,11 +189,6 @@
             #[cfg(not(feature = "wasm"))]
             fn store_bytes(
                 buffer: &[u8],
-<<<<<<< HEAD
-=======
-                relative_path: &std::path::Path,
-                absolute_path: &std::path::Path,
->>>>>>> 6ec36514
                 file_path: &std::path::Path,
             ) -> Result<(), crate::errors::ParameterError> {
                 use snarkvm_utilities::Write;
@@ -230,18 +200,10 @@
                 println!("{} - Storing parameters ({:?})", module_path!(), file_path);
 
                 // Attempt to write the parameter buffer to a file.
-<<<<<<< HEAD
                 if let Ok(mut file) = std::fs::File::create(file_path) {
                     file.write_all(&buffer)?;
                 }
 
-=======
-                if let Ok(mut file) = std::fs::File::create(relative_path) {
-                    file.write_all(&buffer)?;
-                } else if let Ok(mut file) = std::fs::File::create(absolute_path) {
-                    file.write_all(&buffer)?;
-                }
->>>>>>> 6ec36514
                 Ok(())
             }
 
