--- conflicted
+++ resolved
@@ -77,16 +77,10 @@
     fn hash_children(&self, children: &[Self::Hash]) -> Self::Hash {
         let mut input = Vec::new();
         // Prepend the nodes with a `true` bit.
-<<<<<<< HEAD
-        // Also zero-extend to byte, because this is what the console implementation of Keccak does.
-        let mut input = vec![Boolean::constant(true)];
-=======
         input.push(Boolean::constant(true));
->>>>>>> 94c53c57
         for child in children {
             child.write_bits_le(&mut input);
         }
-        input.resize((input.len() + 7) / 8 * 8, Boolean::constant(false));
         // Hash the input.
         let output = Hash::hash(self, &input);
         // Read the first VARIANT bits.
