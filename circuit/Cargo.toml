--- conflicted
+++ resolved
@@ -49,14 +49,11 @@
 
 [dependencies.snarkvm-circuit-types]
 path = "./types"
-<<<<<<< HEAD
+
 version = "0.9.10"
-=======
-version = "0.9.8"
 
 [dependencies.serde_json]
 version = "1.0"
 
 [dependencies.serde]
-version = "1.0"
->>>>>>> 3febcb2e
+version = "1.0"