--- conflicted
+++ resolved
@@ -73,12 +73,7 @@
                 Some(value) => Integer::constant(console::Integer::new(value)),
                 None => E::halt("Integer overflow on addition of two constants"),
             }
-<<<<<<< HEAD
-        } else {
-            // TODO: Optimize
-=======
         } else if I::is_signed() {
->>>>>>> 0a45bbab
             // Instead of adding the bits of `self` and `other` directly, the integers are
             // converted into a field elements, and summed, before converting back to integers.
             // Note: This is safe as the field is larger than the maximum integer type supported.
