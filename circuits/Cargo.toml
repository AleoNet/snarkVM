[package]
name = "snarkvm-circuits"
version = "0.7.5"
authors = [ "The Aleo Team <hello@aleo.org>" ]
description = "Circuits for a decentralized virtual machine"
homepage = "https://aleo.org"
repository = "https://github.com/AleoHQ/snarkVM"
keywords = [
    "aleo",
    "cryptography",
    "blockchain",
    "decentralized",
    "zero-knowledge"
]
categories = [ "cryptography::cryptocurrencies", "operating-systems" ]
include = [ "Cargo.toml", "src", "README.md", "LICENSE.md" ]
license = "GPL-3.0"
edition = "2018"

[[bench]]
name = "linear_combination"
path = "benches/linear_combination.rs"
harness = false

[dependencies.snarkvm-circuits-environment]
path = "./environment"
version = "0.7.5"

[dependencies.snarkvm-circuits-scope]
path = "./scope"
version = "0.7.5"

[dependencies.snarkvm-curves]
path = "../curves"
version = "0.7.5"
default-features = false

[dependencies.snarkvm-fields]
path = "../fields"
version = "0.7.5"
default-features = false

[dependencies.snarkvm-utilities]
path = "../utilities"
version = "0.7.5"
default-features = false

<<<<<<< HEAD
=======
[dependencies.anyhow]
version = "1.0.43"

[dependencies.derivative]
version = "2"

[dependencies.digest]
version = "0.10"

>>>>>>> 3bf7e76e
[dependencies.itertools]
version = "0.10.1"

[dependencies.num-traits]
version = "0.2"
default-features = false

[dependencies.once_cell]
version = "1.8.0"

<<<<<<< HEAD
[dev-dependencies.snarkvm-polycommit]
path = "../polycommit"
version = "0.7.5"
=======
[dependencies.rayon]
version = "1"

[dependencies.thiserror]
version = "1.0"
>>>>>>> 3bf7e76e

[dev-dependencies.criterion]
version = "0.3"

[dev-dependencies.rand]
version = "0.8"
default-features = false

[features]
default = [
    "full",
    "snarkvm-curves/default",
    "snarkvm-fields/default",
    "snarkvm-utilities/default",
]
full = ["scope"]
scope = ["snarkvm-circuits-scope/scope"]<|MERGE_RESOLUTION|>--- conflicted
+++ resolved
@@ -45,18 +45,6 @@
 version = "0.7.5"
 default-features = false
 
-<<<<<<< HEAD
-=======
-[dependencies.anyhow]
-version = "1.0.43"
-
-[dependencies.derivative]
-version = "2"
-
-[dependencies.digest]
-version = "0.10"
-
->>>>>>> 3bf7e76e
 [dependencies.itertools]
 version = "0.10.1"
 
@@ -67,24 +55,11 @@
 [dependencies.once_cell]
 version = "1.8.0"
 
-<<<<<<< HEAD
-[dev-dependencies.snarkvm-polycommit]
-path = "../polycommit"
-version = "0.7.5"
-=======
-[dependencies.rayon]
-version = "1"
-
-[dependencies.thiserror]
-version = "1.0"
->>>>>>> 3bf7e76e
-
 [dev-dependencies.criterion]
 version = "0.3"
 
 [dev-dependencies.rand]
 version = "0.8"
-default-features = false
 
 [features]
 default = [
