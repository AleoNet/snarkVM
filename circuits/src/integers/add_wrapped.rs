// Copyright (C) 2019-2021 Aleo Systems Inc.
// This file is part of the snarkVM library.

// The snarkVM library is free software: you can redistribute it and/or modify
// it under the terms of the GNU General Public License as published by
// the Free Software Foundation, either version 3 of the License, or
// (at your option) any later version.

// The snarkVM library is distributed in the hope that it will be useful,
// but WITHOUT ANY WARRANTY; without even the implied warranty of
// MERCHANTABILITY or FITNESS FOR A PARTICULAR PURPOSE. See the
// GNU General Public License for more details.

// You should have received a copy of the GNU General Public License
// along with the snarkVM library. If not, see <https://www.gnu.org/licenses/>.

use super::*;

impl<E: Environment, I: IntegerType> AddWrapped<Self> for Integer<E, I> {
    type Output = Self;

    #[inline]
    fn add_wrapped(&self, other: &Integer<E, I>) -> Self::Output {
        // Determine the variable mode.
        if self.is_constant() && other.is_constant() {
            // Compute the sum and return the new constant.
            Integer::new(Mode::Constant, self.eject_value().wrapping_add(&other.eject_value()))
        } else {
<<<<<<< HEAD
            // Instead of adding the bits of `self` and `other` directly, the integers are
            // converted into a field elements, and summed, before being converted back to integers.
            // Note: This is safe as the field is larger than the maximum integer type supported.
            let this = BaseField::from_bits_le(Mode::Private, &self.bits_le);
            let that = BaseField::from_bits_le(Mode::Private, &other.bits_le);
            let sum = this + that;

            // Extract the integer bits from the field element, with a carry bit.
            let mut bits_le = sum.to_lower_bits_le(I::BITS + 1);
            // Drop the carry bit as the operation is wrapped addition.
            bits_le.pop();
=======
            let mut bits_le = Vec::with_capacity(I::BITS);
            let mut carry = Boolean::new(Mode::Constant, false);

            // Perform a ripple-carry adder on the bits.
            for (index, (a, b)) in self.bits_le.iter().zip_eq(other.bits_le.iter()).take(I::BITS).enumerate() {
                match index != (I::BITS - 1) {
                    // For all bits up to the penultimate bit, perform a full-adder on `a` and `b`.
                    true => {
                        let (sum, next_carry) = a.adder(b, &carry);
                        bits_le.push(sum);
                        carry = next_carry;
                    }
                    // For the MSB, perform a full-adder excluding the carry update on `a` and `b`.
                    false => {
                        let sum = a.xor(b).xor(&carry);
                        bits_le.push(sum);
                    }
                };
            }
>>>>>>> 2a938c6e

            // Return the sum of `self` and `other`.
            Integer { bits_le, phantom: Default::default() }
        }
    }
}

#[rustfmt::skip]
#[cfg(test)]
mod tests {
    use super::*;
    use crate::Circuit;
    use snarkvm_utilities::UniformRand;

    use num_traits::{One};
    use rand::thread_rng;

    const ITERATIONS: usize = 128;

    fn check_add_wrapped<I: IntegerType, IC: IntegerTrait<I>>(
        name: &str,
        expected: I,
        a: &IC,
        b: &IC,
        num_constants: usize,
        num_public: usize,
        num_private: usize,
        num_constraints: usize,
    ) {
        Circuit::scoped(name, || {
            let case = format!("({} + {})", a.eject_value(), b.eject_value());

            let candidate = a.add_wrapped(b);
            assert_eq!(
                expected,
                candidate.eject_value(),
                "{} != {} := {}",
                expected,
                candidate.eject_value(),
                case
            );

            assert_eq!(num_constants, Circuit::num_constants_in_scope(), "{} (num_constants)", case);
            assert_eq!(num_public, Circuit::num_public_in_scope(), "{} (num_public)", case);
            assert_eq!(num_private, Circuit::num_private_in_scope(), "{} (num_private)", case);
            assert_eq!(num_constraints, Circuit::num_constraints_in_scope(), "{} (num_constraints)", case);
            assert!(Circuit::is_satisfied(), "{} (is_satisfied)", case);
        });
    }

    fn check_overflow<I: IntegerType>(
        first: I,
        second: I,
        expected: I,
        mode_a: Mode,
        mode_b: Mode,
        num_constants: usize,
        num_public: usize,
        num_private: usize,
        num_constraints: usize,
    ) {
        let a = Integer::<Circuit, I>::new(mode_a, first);
        let b = Integer::new(mode_b, second);

        let name = format!("Add: {} + {} ({})", first, second, expected);
        check_add_wrapped::<I, Integer<Circuit, I>>(&name, expected, &a, &b, num_constants, num_public, num_private, num_constraints);
    }

    fn run_test<I: IntegerType>(
        mode_a: Mode,
        mode_b: Mode,
        num_constants: usize,
        num_public: usize,
        num_private: usize,
        num_constraints: usize,
    ) {
        for i in 0..ITERATIONS {
            let first: I = UniformRand::rand(&mut thread_rng());
            let second: I = UniformRand::rand(&mut thread_rng());
            let expected = first.wrapping_add(&second);

            let a = Integer::<Circuit, I>::new(mode_a, first);
            let b = Integer::new(mode_b, second);

            let name = format!("Add: a + b {}", i);
            check_add_wrapped::<I, Integer<Circuit, I>>(&name, expected, &a, &b, num_constants, num_public, num_private, num_constraints);
        }

        match I::is_signed() {
            true => {
                check_overflow::<I>(I::MAX, I::one(), I::MIN, mode_a, mode_b, num_constants, num_public, num_private, num_constraints);
                check_overflow::<I>(I::one(), I::MAX, I::MIN, mode_a, mode_b, num_constants, num_public, num_private, num_constraints);
                check_overflow::<I>(I::MIN, I::zero() - I::one(), I::MAX, mode_a, mode_b, num_constants, num_public, num_private, num_constraints);
                check_overflow::<I>(I::zero() - I::one(), I::MIN, I::MAX, mode_a, mode_b, num_constants, num_public, num_private, num_constraints);
            },
            false => {
                check_overflow::<I>(I::MAX, I::one(), I::zero(), mode_a, mode_b, num_constants, num_public, num_private, num_constraints);
                check_overflow::<I>(I::one(), I::MAX, I::zero(), mode_a, mode_b, num_constants, num_public, num_private, num_constraints);
            }
        }
    }

    #[test]
    fn test_u8_constant_plus_constant() {
        type I = u8;
        run_test::<I>(Mode::Constant, Mode::Constant, 8, 0, 0, 0);
    }

    #[test]
    fn test_u8_constant_plus_public() {
        type I = u8;
        run_test::<I>(Mode::Public, Mode::Public, 2, 0, 11, 12);
    }

    #[test]
    fn test_u8_constant_plus_private() {
        type I = u8;
        run_test::<I>(Mode::Public, Mode::Public, 2, 0, 11, 12);
    }

    #[test]
    fn test_u8_public_plus_constant() {
        type I = u8;
        run_test::<I>(Mode::Public, Mode::Public, 2, 0, 11, 12);
    }

    #[test]
    fn test_u8_private_plus_constant() {
        type I = u8;
        run_test::<I>(Mode::Public, Mode::Public, 2, 0, 11, 12);
    }

    #[test]
    fn test_u8_public_plus_public() {
        type I = u8;
        run_test::<I>(Mode::Public, Mode::Public, 2, 0, 11, 12);
    }

    #[test]
    fn test_u8_public_plus_private() {
        type I = u8;
        run_test::<I>(Mode::Public, Mode::Private, 2, 0, 11, 12);
    }

    #[test]
    fn test_u8_private_plus_public() {
        type I = u8;
        run_test::<I>(Mode::Private, Mode::Public, 2, 0, 11, 12);
    }

    #[test]
    fn test_u8_private_plus_private() {
        type I = u8;
        run_test::<I>(Mode::Private, Mode::Private, 2, 0, 11, 12);
    }

    // Tests for i8

    #[test]
    fn test_i8_constant_plus_constant() {
        type I = i8;
        run_test::<I>(Mode::Constant, Mode::Constant, 8, 0, 0, 0);
    }

    #[test]
    fn test_i8_constant_plus_public() {
        type I = i8;
        run_test::<I>(Mode::Public, Mode::Public, 2, 0, 11, 12);
    }

    #[test]
    fn test_i8_constant_plus_private() {
        type I = i8;
        run_test::<I>(Mode::Public, Mode::Public, 2, 0, 11, 12);
    }

    #[test]
    fn test_i8_public_plus_constant() {
        type I = i8;
        run_test::<I>(Mode::Public, Mode::Public, 2, 0, 11, 12);
    }

    #[test]
    fn test_i8_private_plus_constant() {
        type I = i8;
        run_test::<I>(Mode::Public, Mode::Public, 2, 0, 11, 12);
    }

    #[test]
    fn test_i8_public_plus_public() {
        type I = i8;
        run_test::<I>(Mode::Public, Mode::Public, 2, 0, 11, 12);
    }

    #[test]
    fn test_i8_public_plus_private() {
        type I = i8;
        run_test::<I>(Mode::Public, Mode::Private, 2, 0, 11, 12);
    }

    #[test]
    fn test_i8_private_plus_public() {
        type I = i8;
        run_test::<I>(Mode::Private, Mode::Public, 2, 0, 11, 12);
    }

    #[test]
    fn test_i8_private_plus_private() {
        type I = i8;
        run_test::<I>(Mode::Private, Mode::Private, 2, 0, 11, 12);
    }

    // Tests for u16

    #[test]
    fn test_u16_constant_plus_constant() {
        type I = u16;
        run_test::<I>(Mode::Constant, Mode::Constant, 16, 0, 0, 0);
    }

    #[test]
    fn test_u16_constant_plus_public() {
        type I = u16;
        run_test::<I>(Mode::Public, Mode::Public, 2, 0, 19, 20);
    }

    #[test]
    fn test_u16_constant_plus_private() {
        type I = u16;
        run_test::<I>(Mode::Public, Mode::Public, 2, 0, 19, 20);
    }

    #[test]
    fn test_u16_public_plus_constant() {
        type I = u16;
        run_test::<I>(Mode::Public, Mode::Public, 2, 0, 19, 20);
    }

    #[test]
    fn test_u16_private_plus_constant() {
        type I = u16;
        run_test::<I>(Mode::Public, Mode::Public, 2, 0, 19, 20);
    }

    #[test]
    fn test_u16_public_plus_public() {
        type I = u16;
        run_test::<I>(Mode::Public, Mode::Public, 2, 0, 19, 20);
    }

    #[test]
    fn test_u16_public_plus_private() {
        type I = u16;
        run_test::<I>(Mode::Public, Mode::Private, 2, 0, 19, 20);
    }

    #[test]
    fn test_u16_private_plus_public() {
        type I = u16;
        run_test::<I>(Mode::Private, Mode::Public, 2, 0, 19, 20);
    }

    #[test]
    fn test_u16_private_plus_private() {
        type I = u16;
        run_test::<I>(Mode::Private, Mode::Private, 2, 0, 19, 20);
    }

    // Tests for i16

    #[test]
    fn test_i16_constant_plus_constant() {
        type I = i16;
        run_test::<I>(Mode::Private, Mode::Private, 2, 0, 19, 20);
    }

    #[test]
    fn test_i16_constant_plus_public() {
        type I = i16;
        run_test::<I>(Mode::Private, Mode::Private, 2, 0, 19, 20);
    }

    #[test]
    fn test_i16_constant_plus_private() {
        type I = i16;
        run_test::<I>(Mode::Private, Mode::Private, 2, 0, 19, 20);
    }

    #[test]
    fn test_i16_public_plus_constant() {
        type I = i16;
        run_test::<I>(Mode::Private, Mode::Private, 2, 0, 19, 20);
    }

    #[test]
    fn test_i16_private_plus_constant() {
        type I = i16;
        run_test::<I>(Mode::Private, Mode::Private, 2, 0, 19, 20);
    }

    #[test]
    fn test_i16_public_plus_public() {
        type I = i16;
        run_test::<I>(Mode::Public, Mode::Public, 2, 0, 19, 20);
    }

    #[test]
    fn test_i16_public_plus_private() {
        type I = i16;
        run_test::<I>(Mode::Public, Mode::Private, 2, 0, 19, 20);
    }

    #[test]
    fn test_i16_private_plus_public() {
        type I = i16;
        run_test::<I>(Mode::Private, Mode::Public, 2, 0, 19, 20);
    }

    #[test]
    fn test_i16_private_plus_private() {
        type I = i16;
        run_test::<I>(Mode::Private, Mode::Private, 2, 0, 19, 20);
    }

    // Tests for u32

    #[test]
    fn test_u32_constant_plus_constant() {
        type I = u32;
        run_test::<I>(Mode::Constant, Mode::Constant, 32, 0, 0, 0);
    }

    #[test]
    fn test_u32_constant_plus_public() {
        type I = u32;
        run_test::<I>(Mode::Public, Mode::Public, 2, 0, 35, 36);
    }

    #[test]
    fn test_u32_constant_plus_private() {
        type I = u32;
        run_test::<I>(Mode::Public, Mode::Public, 2, 0, 35, 36);
    }

    #[test]
    fn test_u32_public_plus_constant() {
        type I = u32;
        run_test::<I>(Mode::Public, Mode::Public, 2, 0, 35, 36);
    }

    #[test]
    fn test_u32_private_plus_constant() {
        type I = u32;
        run_test::<I>(Mode::Public, Mode::Public, 2, 0, 35, 36);
    }

    #[test]
    fn test_u32_public_plus_public() {
        type I = u32;
        run_test::<I>(Mode::Public, Mode::Public, 2, 0, 35, 36);
    }

    #[test]
    fn test_u32_public_plus_private() {
        type I = u32;
        run_test::<I>(Mode::Public, Mode::Private, 2, 0, 35, 36);
    }

    #[test]
    fn test_u32_private_plus_public() {
        type I = u32;
        run_test::<I>(Mode::Private, Mode::Public, 2, 0, 35, 36);
    }

    #[test]
    fn test_u32_private_plus_private() {
        type I = u32;
        run_test::<I>(Mode::Private, Mode::Private, 2, 0, 35, 36);
    }

    // Tests for i32

    #[test]
    fn test_i32_constant_plus_constant() {
        type I = i32;
        run_test::<I>(Mode::Constant, Mode::Constant, 32, 0, 0, 0);
    }

    #[test]
    fn test_i32_constant_plus_public() {
        type I = i32;
        run_test::<I>(Mode::Public, Mode::Public, 2, 0, 35, 36);
    }

    #[test]
    fn test_i32_constant_plus_private() {
        type I = i32;
        run_test::<I>(Mode::Public, Mode::Public, 2, 0, 35, 36);
    }

    #[test]
    fn test_i32_public_plus_constant() {
        type I = i32;
        run_test::<I>(Mode::Public, Mode::Public, 2, 0, 35, 36);
    }

    #[test]
    fn test_i32_private_plus_constant() {
        type I = i32;
        run_test::<I>(Mode::Public, Mode::Public, 2, 0, 35, 36);
    }

    #[test]
    fn test_i32_public_plus_public() {
        type I = i32;
        run_test::<I>(Mode::Public, Mode::Public, 2, 0, 35, 36);
    }

    #[test]
    fn test_i32_public_plus_private() {
        type I = i32;
        run_test::<I>(Mode::Public, Mode::Private, 2, 0, 35, 36);
    }

    #[test]
    fn test_i32_private_plus_public() {
        type I = i32;
        run_test::<I>(Mode::Private, Mode::Public, 2, 0, 35, 36);
    }

    #[test]
    fn test_i32_private_plus_private() {
        type I = i32;
        run_test::<I>(Mode::Private, Mode::Private, 2, 0, 35, 36);
    }

    // Tests for u64

    #[test]
    fn test_u64_constant_plus_constant() {
        type I = u64;
        run_test::<I>(Mode::Constant, Mode::Constant, 64, 0, 0, 0);
    }

    #[test]
    fn test_u64_constant_plus_public() {
        type I = u64;
        run_test::<I>(Mode::Public, Mode::Public, 2, 0, 67, 68);
    }

    #[test]
    fn test_u64_constant_plus_private() {
        type I = u64;
        run_test::<I>(Mode::Public, Mode::Public, 2, 0, 67, 68);
    }

    #[test]
    fn test_u64_public_plus_constant() {
        type I = u64;
        run_test::<I>(Mode::Public, Mode::Public, 2, 0, 67, 68);
    }

    #[test]
    fn test_u64_private_plus_constant() {
        type I = u64;
        run_test::<I>(Mode::Public, Mode::Public, 2, 0, 67, 68);
    }

    #[test]
    fn test_u64_public_plus_public() {
        type I = u64;
        run_test::<I>(Mode::Public, Mode::Public, 2, 0, 67, 68);
    }

    #[test]
    fn test_u64_public_plus_private() {
        type I = u64;
        run_test::<I>(Mode::Public, Mode::Private, 2, 0, 67, 68);
    }

    #[test]
    fn test_u64_private_plus_public() {
        type I = u64;
        run_test::<I>(Mode::Private, Mode::Public, 2, 0, 67, 68);
    }

    #[test]
    fn test_u64_private_plus_private() {
        type I = u64;
        run_test::<I>(Mode::Private, Mode::Private, 2, 0, 67, 68);
    }

    // Tests for i64

    #[test]
    fn test_i64_constant_plus_constant() {
        type I = i64;
        run_test::<I>(Mode::Constant, Mode::Constant, 64, 0, 0, 0);
    }

    #[test]
    fn test_i64_constant_plus_public() {
        type I = i64;
        run_test::<I>(Mode::Public, Mode::Public, 2, 0, 67, 68);
    }

    #[test]
    fn test_i64_constant_plus_private() {
        type I = i64;
        run_test::<I>(Mode::Public, Mode::Public, 2, 0, 67, 68);
    }

    #[test]
    fn test_i64_public_plus_constant() {
        type I = i64;
        run_test::<I>(Mode::Public, Mode::Public, 2, 0, 67, 68);
    }

    #[test]
    fn test_i64_private_plus_constant() {
        type I = i64;
        run_test::<I>(Mode::Public, Mode::Public, 2, 0, 67, 68);
    }

    #[test]
    fn test_i64_public_plus_public() {
        type I = i64;
        run_test::<I>(Mode::Public, Mode::Public, 2, 0, 67, 68);
    }

    #[test]
    fn test_i64_public_plus_private() {
        type I = i64;
        run_test::<I>(Mode::Public, Mode::Private, 2, 0, 67, 68);
    }

    #[test]
    fn test_i64_private_plus_public() {
        type I = i64;
        run_test::<I>(Mode::Private, Mode::Public, 2, 0, 67, 68);
    }

    #[test]
    fn test_i64_private_plus_private() {
        type I = i64;
        run_test::<I>(Mode::Private, Mode::Private, 2, 0, 67, 68);
    }

    // Tests for u128

    #[test]
    fn test_u128_constant_plus_constant() {
        type I = u128;
        run_test::<I>(Mode::Constant, Mode::Constant, 128, 0, 0, 0);
    }

    #[test]
    fn test_u128_constant_plus_public() {
        type I = u128;
        run_test::<I>(Mode::Public, Mode::Public, 2, 0, 131, 132);
    }

    #[test]
    fn test_u128_constant_plus_private() {
        type I = u128;
        run_test::<I>(Mode::Public, Mode::Public, 2, 0, 131, 132);
    }

    #[test]
    fn test_u128_public_plus_constant() {
        type I = u128;
        run_test::<I>(Mode::Public, Mode::Public, 2, 0, 131, 132);
    }

    #[test]
    fn test_u128_private_plus_constant() {
        type I = u128;
        run_test::<I>(Mode::Public, Mode::Public, 2, 0, 131, 132);
    }

    #[test]
    fn test_u128_public_plus_public() {
        type I = u128;
        run_test::<I>(Mode::Public, Mode::Public, 2, 0, 131, 132);
    }

    #[test]
    fn test_u128_public_plus_private() {
        type I = u128;
        run_test::<I>(Mode::Public, Mode::Private, 2, 0, 131, 132);
    }

    #[test]
    fn test_u128_private_plus_public() {
        type I = u128;
        run_test::<I>(Mode::Private, Mode::Public, 2, 0, 131, 132);
    }

    #[test]
    fn test_u128_private_plus_private() {
        type I = u128;
        run_test::<I>(Mode::Private, Mode::Private, 2, 0, 131, 132);
    }

    // Tests for i128

    #[test]
    fn test_i128_constant_plus_constant() {
        type I = i128;
        run_test::<I>(Mode::Constant, Mode::Constant, 128, 0, 0, 0);
    }

    #[test]
    fn test_i128_constant_plus_public() {
        type I = i128;
        check_overflow::<I>(I::MAX, I::one(), I::MIN, Mode::Constant, Mode::Public, 2, 0, 131, 132);
    }

    #[test]
    fn test_i128_constant_plus_private() {
        type I = i128;
        run_test::<I>(Mode::Public, Mode::Public, 2, 0, 131, 132);
    }

    #[test]
    fn test_i128_public_plus_constant() {
        type I = i128;
        run_test::<I>(Mode::Public, Mode::Public, 2, 0, 131, 132);
    }

    #[test]
    fn test_i128_private_plus_constant() {
        type I = i128;
        run_test::<I>(Mode::Public, Mode::Public, 2, 0, 131, 132);
    }

    #[test]
    fn test_i128_public_plus_public() {
        type I = i128;
        run_test::<I>(Mode::Public, Mode::Public, 2, 0, 131, 132);
    }

    #[test]
    fn test_i128_public_plus_private() {
        type I = i128;
        run_test::<I>(Mode::Public, Mode::Private, 2, 0, 131, 132);
    }

    #[test]
    fn test_i128_private_plus_public() {
        type I = i128;
        run_test::<I>(Mode::Private, Mode::Public, 2, 0, 131, 132);
    }

    #[test]
    fn test_i128_private_plus_private() {
        type I = i128;
        run_test::<I>(Mode::Private, Mode::Private, 2, 0, 131, 132);
    }
}<|MERGE_RESOLUTION|>--- conflicted
+++ resolved
@@ -26,7 +26,6 @@
             // Compute the sum and return the new constant.
             Integer::new(Mode::Constant, self.eject_value().wrapping_add(&other.eject_value()))
         } else {
-<<<<<<< HEAD
             // Instead of adding the bits of `self` and `other` directly, the integers are
             // converted into a field elements, and summed, before being converted back to integers.
             // Note: This is safe as the field is larger than the maximum integer type supported.
@@ -38,27 +37,6 @@
             let mut bits_le = sum.to_lower_bits_le(I::BITS + 1);
             // Drop the carry bit as the operation is wrapped addition.
             bits_le.pop();
-=======
-            let mut bits_le = Vec::with_capacity(I::BITS);
-            let mut carry = Boolean::new(Mode::Constant, false);
-
-            // Perform a ripple-carry adder on the bits.
-            for (index, (a, b)) in self.bits_le.iter().zip_eq(other.bits_le.iter()).take(I::BITS).enumerate() {
-                match index != (I::BITS - 1) {
-                    // For all bits up to the penultimate bit, perform a full-adder on `a` and `b`.
-                    true => {
-                        let (sum, next_carry) = a.adder(b, &carry);
-                        bits_le.push(sum);
-                        carry = next_carry;
-                    }
-                    // For the MSB, perform a full-adder excluding the carry update on `a` and `b`.
-                    false => {
-                        let sum = a.xor(b).xor(&carry);
-                        bits_le.push(sum);
-                    }
-                };
-            }
->>>>>>> 2a938c6e
 
             // Return the sum of `self` and `other`.
             Integer { bits_le, phantom: Default::default() }
