--- conflicted
+++ resolved
@@ -23,13 +23,8 @@
 
     /// Returns the BHP commitment of the given input with the given randomness
     /// as an affine group element.
-<<<<<<< HEAD
-    fn commit(&self, input: &[Self::Input], randomness: &Self::Randomness) -> Self::Output {
-        self.commit_uncompressed(input, randomness).to_x_coordinate()
-=======
-    fn commit(&self, input: &[Self::Input], randomizer: &[Self::Randomness]) -> Self::Output {
+    fn commit(&self, input: &[Self::Input], randomizer: &Self::Randomness) -> Self::Output {
         self.commit_uncompressed(input, randomizer).to_x_coordinate()
->>>>>>> 5603ce8f
     }
 }
 
