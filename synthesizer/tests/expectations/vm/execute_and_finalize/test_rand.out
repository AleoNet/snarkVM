errors: []
outputs:
- verified: true
  execute:
    test_rand.aleo/rand_chacha_with_literals:
      outputs:
      - '{"type":"future","id":"1765454680055977470133663998792825807893959339496402455206491781821113014267field","value":"{\n  program_id: test_rand.aleo,\n  function_name: rand_chacha_with_literals,\n  arguments: [\n    0scalar,\n    0group,\n    0u8,\n    2i16,\n    4u32,\n    7i64,\n    8u128,\n    10field\n  ]\n}"}'
  speculate: the execution was accepted
  add_next_block: succeeded.
- verified: true
  execute:
    test_rand.aleo/rand_chacha_with_struct:
      outputs:
      - '{"type":"future","id":"1342337531921565545247998733341343470047235865406486394533997372459329935477field","value":"{\n  program_id: test_rand.aleo,\n  function_name: rand_chacha_with_struct,\n  arguments: [\n    {\n  first: 0field,\n  second: 0field,\n  third: 0field,\n  fourth: 0field,\n  fifth: 0field\n}\n  ]\n}"}'
  speculate: the execution was accepted
  add_next_block: succeeded.
- verified: true
  execute:
    test_rand.aleo/rand_chacha_check:
      outputs:
      - '{"type":"future","id":"488590592441422127997725386233571306457829570948543232762424611162021835080field","value":"{\n  program_id: test_rand.aleo,\n  function_name: rand_chacha_check,\n  arguments: [\n    0field,\n    false\n  ]\n}"}'
  speculate: the execution was rejected
  add_next_block: succeeded.
- verified: true
  execute:
    test_rand.aleo/rand_chacha_check:
      outputs:
<<<<<<< HEAD
      - '{"type":"future","id":"887371549615679800380522845098080464570119184210350810479392117984911457950field","value":"{\n  program_id: test_rand.aleo,\n  function_name: rand_chacha_check,\n  arguments: [\n    1field,\n    true\n  ]\n}"}'
=======
      - '{"type":"future","id":"884323248557348741020456011434839803868309861690594536593949575748229817915field","value":"{\n  program_id: test_rand.aleo,\n  function_name: rand_chacha_check,\n  arguments: [\n    1field,\n    true\n  ]\n}"}'
>>>>>>> 1dc1df1e
  speculate: the execution was accepted
  add_next_block: succeeded.
additional:
- child_outputs:
    credits.aleo/fee_public:
      outputs:
<<<<<<< HEAD
      - '{"type":"future","id":"1954843605707011569017691242015592701231393776423411070382102764848115526152field","value":"{\n  program_id: credits.aleo,\n  function_name: fee_public,\n  arguments: [\n    aleo1uchf7kruskpp8thlnfeya9qeklcjss27j6rtu74zz7ch559neqystgslsp,\n    601838u64\n  ]\n}"}'
- child_outputs:
    credits.aleo/fee_public:
      outputs:
      - '{"type":"future","id":"4799245045416841637940810256002032218338392565356779467663006058698098663885field","value":"{\n  program_id: credits.aleo,\n  function_name: fee_public,\n  arguments: [\n    aleo1uchf7kruskpp8thlnfeya9qeklcjss27j6rtu74zz7ch559neqystgslsp,\n    26711u64\n  ]\n}"}'
- child_outputs:
    credits.aleo/fee_public:
      outputs:
      - '{"type":"future","id":"5360111180004884910093371282698488853787898366475495124180689014576183764029field","value":"{\n  program_id: credits.aleo,\n  function_name: fee_public,\n  arguments: [\n    aleo1uchf7kruskpp8thlnfeya9qeklcjss27j6rtu74zz7ch559neqystgslsp,\n    28376u64\n  ]\n}"}'
- child_outputs:
    credits.aleo/fee_public:
      outputs:
      - '{"type":"future","id":"1078590685270970490102244419844834983260895123752968771025227902560801728744field","value":"{\n  program_id: credits.aleo,\n  function_name: fee_public,\n  arguments: [\n    aleo1uchf7kruskpp8thlnfeya9qeklcjss27j6rtu74zz7ch559neqystgslsp,\n    28376u64\n  ]\n}"}'
=======
      - '{"type":"future","id":"5434435027697006436788114543338997352452472129161114538117990254445136075185field","value":"{\n  program_id: credits.aleo,\n  function_name: fee_public,\n  arguments: [\n    aleo1uchf7kruskpp8thlnfeya9qeklcjss27j6rtu74zz7ch559neqystgslsp,\n    601806u64\n  ]\n}"}'
- child_outputs:
    credits.aleo/fee_public:
      outputs:
      - '{"type":"future","id":"1455465546409944304007956260384028107498636362872802223193183597053222860412field","value":"{\n  program_id: credits.aleo,\n  function_name: fee_public,\n  arguments: [\n    aleo1uchf7kruskpp8thlnfeya9qeklcjss27j6rtu74zz7ch559neqystgslsp,\n    26679u64\n  ]\n}"}'
- child_outputs:
    credits.aleo/fee_public:
      outputs:
      - '{"type":"future","id":"3897237322641678007226763707031207042005562444025847421658930358169707454055field","value":"{\n  program_id: credits.aleo,\n  function_name: fee_public,\n  arguments: [\n    aleo1uchf7kruskpp8thlnfeya9qeklcjss27j6rtu74zz7ch559neqystgslsp,\n    28344u64\n  ]\n}"}'
- child_outputs:
    credits.aleo/fee_public:
      outputs:
      - '{"type":"future","id":"3612589588414986325528303980793223423887868113647957048451367367231068740385field","value":"{\n  program_id: credits.aleo,\n  function_name: fee_public,\n  arguments: [\n    aleo1uchf7kruskpp8thlnfeya9qeklcjss27j6rtu74zz7ch559neqystgslsp,\n    28344u64\n  ]\n}"}'
>>>>>>> 1dc1df1e
<|MERGE_RESOLUTION|>--- conflicted
+++ resolved
@@ -19,49 +19,29 @@
     test_rand.aleo/rand_chacha_check:
       outputs:
       - '{"type":"future","id":"488590592441422127997725386233571306457829570948543232762424611162021835080field","value":"{\n  program_id: test_rand.aleo,\n  function_name: rand_chacha_check,\n  arguments: [\n    0field,\n    false\n  ]\n}"}'
-  speculate: the execution was rejected
+  speculate: the execution was accepted
   add_next_block: succeeded.
 - verified: true
   execute:
     test_rand.aleo/rand_chacha_check:
       outputs:
-<<<<<<< HEAD
-      - '{"type":"future","id":"887371549615679800380522845098080464570119184210350810479392117984911457950field","value":"{\n  program_id: test_rand.aleo,\n  function_name: rand_chacha_check,\n  arguments: [\n    1field,\n    true\n  ]\n}"}'
-=======
       - '{"type":"future","id":"884323248557348741020456011434839803868309861690594536593949575748229817915field","value":"{\n  program_id: test_rand.aleo,\n  function_name: rand_chacha_check,\n  arguments: [\n    1field,\n    true\n  ]\n}"}'
->>>>>>> 1dc1df1e
   speculate: the execution was accepted
   add_next_block: succeeded.
 additional:
 - child_outputs:
     credits.aleo/fee_public:
       outputs:
-<<<<<<< HEAD
-      - '{"type":"future","id":"1954843605707011569017691242015592701231393776423411070382102764848115526152field","value":"{\n  program_id: credits.aleo,\n  function_name: fee_public,\n  arguments: [\n    aleo1uchf7kruskpp8thlnfeya9qeklcjss27j6rtu74zz7ch559neqystgslsp,\n    601838u64\n  ]\n}"}'
+      - '{"type":"future","id":"688232565550074479957237991079250189610291259825289272252652272917330731838field","value":"{\n  program_id: credits.aleo,\n  function_name: fee_public,\n  arguments: [\n    aleo1uchf7kruskpp8thlnfeya9qeklcjss27j6rtu74zz7ch559neqystgslsp,\n    601838u64\n  ]\n}"}'
 - child_outputs:
     credits.aleo/fee_public:
       outputs:
-      - '{"type":"future","id":"4799245045416841637940810256002032218338392565356779467663006058698098663885field","value":"{\n  program_id: credits.aleo,\n  function_name: fee_public,\n  arguments: [\n    aleo1uchf7kruskpp8thlnfeya9qeklcjss27j6rtu74zz7ch559neqystgslsp,\n    26711u64\n  ]\n}"}'
+      - '{"type":"future","id":"4312563321279759209886042118500602385599041356791262942076841476719411110110field","value":"{\n  program_id: credits.aleo,\n  function_name: fee_public,\n  arguments: [\n    aleo1uchf7kruskpp8thlnfeya9qeklcjss27j6rtu74zz7ch559neqystgslsp,\n    26711u64\n  ]\n}"}'
 - child_outputs:
     credits.aleo/fee_public:
       outputs:
-      - '{"type":"future","id":"5360111180004884910093371282698488853787898366475495124180689014576183764029field","value":"{\n  program_id: credits.aleo,\n  function_name: fee_public,\n  arguments: [\n    aleo1uchf7kruskpp8thlnfeya9qeklcjss27j6rtu74zz7ch559neqystgslsp,\n    28376u64\n  ]\n}"}'
+      - '{"type":"future","id":"4462067028953176194433456128612215180254915580822913622860423763786957990093field","value":"{\n  program_id: credits.aleo,\n  function_name: fee_public,\n  arguments: [\n    aleo1uchf7kruskpp8thlnfeya9qeklcjss27j6rtu74zz7ch559neqystgslsp,\n    28376u64\n  ]\n}"}'
 - child_outputs:
     credits.aleo/fee_public:
       outputs:
-      - '{"type":"future","id":"1078590685270970490102244419844834983260895123752968771025227902560801728744field","value":"{\n  program_id: credits.aleo,\n  function_name: fee_public,\n  arguments: [\n    aleo1uchf7kruskpp8thlnfeya9qeklcjss27j6rtu74zz7ch559neqystgslsp,\n    28376u64\n  ]\n}"}'
-=======
-      - '{"type":"future","id":"5434435027697006436788114543338997352452472129161114538117990254445136075185field","value":"{\n  program_id: credits.aleo,\n  function_name: fee_public,\n  arguments: [\n    aleo1uchf7kruskpp8thlnfeya9qeklcjss27j6rtu74zz7ch559neqystgslsp,\n    601806u64\n  ]\n}"}'
-- child_outputs:
-    credits.aleo/fee_public:
-      outputs:
-      - '{"type":"future","id":"1455465546409944304007956260384028107498636362872802223193183597053222860412field","value":"{\n  program_id: credits.aleo,\n  function_name: fee_public,\n  arguments: [\n    aleo1uchf7kruskpp8thlnfeya9qeklcjss27j6rtu74zz7ch559neqystgslsp,\n    26679u64\n  ]\n}"}'
-- child_outputs:
-    credits.aleo/fee_public:
-      outputs:
-      - '{"type":"future","id":"3897237322641678007226763707031207042005562444025847421658930358169707454055field","value":"{\n  program_id: credits.aleo,\n  function_name: fee_public,\n  arguments: [\n    aleo1uchf7kruskpp8thlnfeya9qeklcjss27j6rtu74zz7ch559neqystgslsp,\n    28344u64\n  ]\n}"}'
-- child_outputs:
-    credits.aleo/fee_public:
-      outputs:
-      - '{"type":"future","id":"3612589588414986325528303980793223423887868113647957048451367367231068740385field","value":"{\n  program_id: credits.aleo,\n  function_name: fee_public,\n  arguments: [\n    aleo1uchf7kruskpp8thlnfeya9qeklcjss27j6rtu74zz7ch559neqystgslsp,\n    28344u64\n  ]\n}"}'
->>>>>>> 1dc1df1e
+      - '{"type":"future","id":"7019143888326425189688317194740968171760456342747217065687761270408913083348field","value":"{\n  program_id: credits.aleo,\n  function_name: fee_public,\n  arguments: [\n    aleo1uchf7kruskpp8thlnfeya9qeklcjss27j6rtu74zz7ch559neqystgslsp,\n    28376u64\n  ]\n}"}'