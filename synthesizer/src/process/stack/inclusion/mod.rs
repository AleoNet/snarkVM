--- conflicted
+++ resolved
@@ -12,31 +12,15 @@
 // See the License for the specific language governing permissions and
 // limitations under the License.
 
-<<<<<<< HEAD
 // You should have received a copy of the GNU General Public License
 // along with the snarkVM library. If not, see <https://www.gnu.org/licenses/>.
-use crate::{
-    BlockStorage,
-    BlockStore,
-    Execution,
-    Fee,
-    Input,
-    Output,
-    Program,
-    Proof,
-    ProvingKey,
-    Transaction,
-    Transition,
-    VerifyingKey,
-};
-=======
+use crate::{BlockStorage, Execution, Fee, Input, Output, Transaction, Transition};
 mod execute;
 mod fee;
 
+#[allow(unused_imports)]
 #[cfg(debug_assertions)]
 use crate::Stack;
-use crate::{BlockStorage, Execution, Fee, Input, Output, Query, Transaction, Transition};
->>>>>>> 8d6226cd
 use console::{
     network::prelude::*,
     program::{Identifier, InputID, ProgramID, StatePath, TransactionLeaf, TransitionLeaf, TRANSACTION_DEPTH},
@@ -46,131 +30,6 @@
 
 use std::collections::HashMap;
 
-<<<<<<< HEAD
-#[derive(Clone)]
-pub enum Query<N: Network, B: BlockStorage<N>> {
-    /// The block store from the VM.
-    VM(BlockStore<N, B>),
-    /// The base URL of the node.
-    REST(String),
-}
-
-impl<N: Network, B: BlockStorage<N>> From<BlockStore<N, B>> for Query<N, B> {
-    fn from(block_store: BlockStore<N, B>) -> Self {
-        Self::VM(block_store)
-    }
-}
-
-impl<N: Network, B: BlockStorage<N>> From<&BlockStore<N, B>> for Query<N, B> {
-    fn from(block_store: &BlockStore<N, B>) -> Self {
-        Self::VM(block_store.clone())
-    }
-}
-
-#[cfg(feature = "request")]
-impl<N: Network, B: BlockStorage<N>> From<reqwest::Url> for Query<N, B> {
-    fn from(url: reqwest::Url) -> Self {
-        Self::REST(url.to_string())
-    }
-}
-
-#[cfg(feature = "request")]
-impl<N: Network, B: BlockStorage<N>> From<&reqwest::Url> for Query<N, B> {
-    fn from(url: &reqwest::Url) -> Self {
-        Self::REST(url.to_string())
-    }
-}
-
-impl<N: Network, B: BlockStorage<N>> From<String> for Query<N, B> {
-    fn from(url: String) -> Self {
-        Self::REST(url)
-    }
-}
-
-impl<N: Network, B: BlockStorage<N>> From<&String> for Query<N, B> {
-    fn from(url: &String) -> Self {
-        Self::REST(url.to_string())
-    }
-}
-
-impl<N: Network, B: BlockStorage<N>> From<&str> for Query<N, B> {
-    fn from(url: &str) -> Self {
-        Self::REST(url.to_string())
-    }
-}
-
-impl<N: Network, B: BlockStorage<N>> Query<N, B> {
-    /// Returns the program for the given program ID.
-    pub fn get_program(&self, program_id: &ProgramID<N>) -> Result<Program<N>> {
-        match self {
-            Self::VM(block_store) => {
-                block_store.get_program(program_id)?.ok_or_else(|| anyhow!("Program {program_id} not found in storage"))
-            }
-            #[cfg(not(feature = "request"))]
-            _ => {
-                bail!("Unsupported request")
-            }
-            #[cfg(feature = "request")]
-            #[cfg(not(feature = "wasm"))]
-            Self::REST(url) => match N::ID {
-                3 => Ok(Self::get_request(&format!("{url}/testnet3/program/{program_id}"))?.into_json()?),
-                _ => bail!("Unsupported network ID in inclusion query"),
-            },
-            #[cfg(feature = "wasm")]
-            _ => bail!("External API calls not supported from WASM"),
-        }
-    }
-
-    /// Returns the current state root.
-    pub fn current_state_root(&self) -> Result<N::StateRoot> {
-        match self {
-            Self::VM(block_store) => Ok(block_store.current_state_root()),
-            #[cfg(not(feature = "request"))]
-            #[cfg(not(feature = "wasm"))]
-            _ => {
-                bail!("Unsupported request")
-            }
-            #[cfg(feature = "request")]
-            #[cfg(not(feature = "wasm"))]
-            Self::REST(url) => match N::ID {
-                3 => Ok(Self::get_request(&format!("{url}/testnet3/latest/stateRoot"))?.into_json()?),
-                _ => bail!("Unsupported network ID in inclusion query"),
-            },
-            #[cfg(feature = "wasm")]
-            _ => bail!("External API calls not supported from WASM"),
-        }
-    }
-
-    /// Returns a state path for the given `commitment`.
-    pub fn get_state_path_for_commitment(&self, commitment: &Field<N>) -> Result<StatePath<N>> {
-        match self {
-            Self::VM(block_store) => block_store.get_state_path_for_commitment(commitment),
-            #[cfg(not(feature = "request"))]
-            _ => {
-                bail!("Unsupported request")
-            }
-            #[cfg(feature = "request")]
-            #[cfg(not(feature = "wasm"))]
-            Self::REST(url) => match N::ID {
-                3 => Ok(Self::get_request(&format!("{url}/testnet3/statePath/{commitment}"))?.into_json()?),
-                _ => bail!("Unsupported network ID in inclusion query"),
-            },
-            #[cfg(feature = "wasm")]
-            _ => bail!("External API calls not supported from WASM"),
-        }
-    }
-
-    #[cfg(feature = "request")]
-    /// Performs a GET request to the given URL.
-    #[cfg(not(feature = "wasm"))]
-    fn get_request(url: &str) -> Result<ureq::Response> {
-        let response = ureq::get(url).call()?;
-        if response.status() == 200 { Ok(response) } else { bail!("Failed to fetch from {}", url) }
-    }
-}
-
-=======
->>>>>>> 8d6226cd
 #[derive(Clone, Debug)]
 struct InputTask<N: Network> {
     /// The commitment.
