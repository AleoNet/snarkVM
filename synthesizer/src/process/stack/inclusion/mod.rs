--- conflicted
+++ resolved
@@ -19,17 +19,13 @@
 
 #[cfg(debug_assertions)]
 use crate::Stack;
-<<<<<<< HEAD
-use crate::{BlockStorage, Execution, Fee, Input, Output, Query, Transaction, Transition, VerifyingKey};
-=======
 use crate::{BlockStorage, Execution, Fee, Input, Output, Query, Transaction, Transition};
->>>>>>> 1d2517a1
 use console::{
     network::prelude::*,
     program::{Identifier, InputID, ProgramID, StatePath, TransactionLeaf, TransitionLeaf, TRANSACTION_DEPTH},
     types::{Field, Group},
 };
-use snarkvm_synthesizer_snark::{Proof, ProvingKey, VerifyingKey};
+use snarkvm_synthesizer_snark::VerifyingKey;
 
 use std::collections::HashMap;
 
