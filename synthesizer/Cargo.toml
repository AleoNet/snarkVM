--- conflicted
+++ resolved
@@ -53,13 +53,6 @@
 path = "../algorithms"
 version = "0.9.11"
 
-<<<<<<< HEAD
-=======
-[dependencies.snarkvm-curves]
-path = "../curves"
-version = "0.9.11"
-
->>>>>>> 8a9982cc
 [dependencies.snarkvm-fields]
 path = "../fields"
 version = "0.9.11"
