// Copyright (C) 2019-2023 Aleo Systems Inc.
// This file is part of the snarkVM library.

// Licensed under the Apache License, Version 2.0 (the "License");
// you may not use this file except in compliance with the License.
// You may obtain a copy of the License at:
// http://www.apache.org/licenses/LICENSE-2.0

// Unless required by applicable law or agreed to in writing, software
// distributed under the License is distributed on an "AS IS" BASIS,
// WITHOUT WARRANTIES OR CONDITIONS OF ANY KIND, either express or implied.
// See the License for the specific language governing permissions and
// limitations under the License.

#![allow(clippy::too_many_arguments)]
#![allow(clippy::type_complexity)]

use super::*;
use ledger_coinbase::{CoinbasePuzzle, EpochChallenge};
use synthesizer_program::FinalizeOperation;

use std::collections::HashSet;

#[cfg(not(feature = "serial"))]
use rayon::prelude::*;

impl<N: Network> Block<N> {
    /// Ensures the block is correct.
    pub fn verify(
        &self,
        previous_block: &Block<N>,
        current_state_root: N::StateRoot,
        current_committee: &Committee<N>,
        current_puzzle: &CoinbasePuzzle<N>,
        current_epoch_challenge: &EpochChallenge<N>,
        current_timestamp: i64,
        ratified_finalize_operations: Vec<FinalizeOperation<N>>,
    ) -> Result<Vec<N::TransactionID>> {
        // Ensure the block hash is correct.
        self.verify_hash(previous_block.height(), previous_block.hash())?;

        // Ensure the block authority is correct.
        let (expected_round, expected_height, expected_timestamp, expected_existing_transaction_ids) =
            self.verify_authority(previous_block.round(), previous_block.height(), current_committee)?;

        // Ensure the block solutions are correct.
        let (
            expected_cumulative_weight,
            expected_cumulative_proof_target,
            expected_coinbase_target,
            expected_proof_target,
            expected_last_coinbase_target,
            expected_last_coinbase_timestamp,
            expected_block_reward,
            expected_puzzle_reward,
        ) = self.verify_solutions(previous_block, current_puzzle, current_epoch_challenge)?;

        // Ensure the block ratifications are correct.
        self.verify_ratifications(expected_block_reward, expected_puzzle_reward)?;

        // Ensure the block transactions are correct.
        self.verify_transactions()?;

        // Set the expected previous state root.
        let expected_previous_state_root = current_state_root;
        // Compute the expected transactions root.
        let expected_transactions_root = self.compute_transactions_root()?;
        // Compute the expected finalize root.
        let expected_finalize_root = self.compute_finalize_root(ratified_finalize_operations)?;
        // Compute the expected ratifications root.
        let expected_ratifications_root = self.compute_ratifications_root()?;
        // Compute the expected solutions root.
        let expected_solutions_root = self.compute_solutions_root()?;
        // Compute the expected subdag root.
        let expected_subdag_root = self.compute_subdag_root()?;

        // Ensure the block header is correct.
        self.header.verify(
            expected_previous_state_root,
            expected_transactions_root,
            expected_finalize_root,
            expected_ratifications_root,
            expected_solutions_root,
            expected_subdag_root,
            expected_round,
            expected_height,
            expected_cumulative_weight,
            expected_cumulative_proof_target,
            expected_coinbase_target,
            expected_proof_target,
            expected_last_coinbase_target,
            expected_last_coinbase_timestamp,
            expected_timestamp,
            current_timestamp,
        )?;

        // Re
        Ok(expected_existing_transaction_ids)
    }
}

impl<N: Network> Block<N> {
    /// Ensures the block hash is correct.
    fn verify_hash(&self, previous_height: u32, previous_hash: N::BlockHash) -> Result<(), Error> {
        // Determine the expected height.
        let expected_height = previous_height.saturating_add(1);

        // Ensure the previous block hash matches.
        ensure!(
            self.previous_hash == previous_hash,
            "Previous block hash is incorrect in block {expected_height} (found '{}', expected '{}')",
            self.previous_hash,
            previous_hash
        );

        // Compute the Merkle root of the block header.
        let Ok(header_root) = self.header.to_root() else {
            bail!("Failed to compute the Merkle root of the block header");
        };
        // Compute the block hash.
        let candidate_hash = match N::hash_bhp1024(&to_bits_le![previous_hash, header_root]) {
            Ok(candidate_hash) => candidate_hash,
            Err(error) => bail!("Failed to compute the block hash for block {expected_height} - {error}"),
        };
        // Ensure the block hash matches.
        ensure!(
            *self.block_hash == candidate_hash,
            "Block hash is incorrect in block {expected_height} (found '{}', expected '{}')",
            self.block_hash,
            Into::<N::BlockHash>::into(candidate_hash)
        );
        // Return success.
        Ok(())
    }

    /// Ensures the block authority is correct.
    fn verify_authority(
        &self,
        previous_round: u64,
        previous_height: u32,
        current_committee: &Committee<N>,
<<<<<<< HEAD
    ) -> Result<(u64, u32, i64, Vec<N::TransactionID>)> {
=======
    ) -> Result<(u64, u32, i64)> {
        #[cfg(not(any(test, feature = "test")))]
        ensure!(self.authority.is_quorum(), "The next block must be a quorum block");

>>>>>>> 140cd7cc
        // Determine the expected height.
        let expected_height = previous_height.saturating_add(1);

        // Determine the expected round.
        let expected_round = match &self.authority {
            // Beacon blocks increment the previous block round by 1.
            Authority::Beacon(..) => previous_round.saturating_add(1),
            // Quorum blocks use the subdag anchor round.
            Authority::Quorum(subdag) => {
                // Ensure the subdag anchor round is after the previous block round.
                ensure!(
                    subdag.anchor_round() > previous_round,
                    "Subdag anchor round is not after previous block round in block {} (found '{}', expected after '{}')",
                    expected_height,
                    subdag.anchor_round(),
                    previous_round
                );
                // Output the subdag anchor round.
                subdag.anchor_round()
            }
        };
        // Ensure the block round is at least the starting round of the committee.
        ensure!(
            expected_round >= current_committee.starting_round(),
            "Block {} has an invalid round (found '{expected_round}', expected at least '{}')",
            expected_height,
            current_committee.starting_round()
        );

        // Ensure the block authority is correct.
        // Determine the transaction IDs expected to be in previous blocks.
        let expected_existing_transaction_ids = match &self.authority {
            Authority::Beacon(signature) => {
                // Retrieve the signer.
                let signer = signature.to_address();
                // Ensure the block is signed by a committee member.
                ensure!(
                    current_committee.members().contains_key(&signer),
                    "Beacon block {expected_height} has a signer not in the committee (found '{signer}')",
                );
                // Ensure the signature is valid.
                ensure!(
                    signature.verify(&signer, &[*self.block_hash]),
                    "Signature is invalid in block {expected_height}"
                );

                vec![]
            }
            Authority::Quorum(subdag) => {
                // Compute the expected leader.
                let expected_leader = current_committee.get_leader(expected_round)?;
                // Ensure the block is authored by the expected leader.
                ensure!(
                    subdag.leader_address() == expected_leader,
                    "Quorum block {expected_height} is authored by an unexpected leader (found: {}, expected: {expected_leader})",
                    subdag.leader_address()
                );
                // Ensure the transmission IDs from the subdag correspond to the block.
                Self::check_subdag_transmissions(
                    subdag,
                    &self.solutions,
                    &self.transactions,
                    &self.aborted_transaction_ids,
                )?
            }
        };

        // Determine the expected timestamp.
        let expected_timestamp = match &self.authority {
            // Beacon blocks do not have a timestamp check.
            Authority::Beacon(..) => self.timestamp(),
            // Quorum blocks use the median timestamp from the subdag.
            Authority::Quorum(subdag) => subdag.timestamp(),
        };

        // Return success.
        Ok((expected_round, expected_height, expected_timestamp, expected_existing_transaction_ids))
    }

    /// Ensures the block ratifications are correct.
    fn verify_ratifications(&self, expected_block_reward: u64, expected_puzzle_reward: u64) -> Result<()> {
        let height = self.height();

        // Ensure there are sufficient ratifications.
        ensure!(self.ratifications.len() >= 2, "Block {height} must contain at least 2 ratifications");

        // Initialize a ratifications iterator.
        let mut ratifications_iter = self.ratifications.iter();

        // Retrieve the block reward from the first block ratification.
        let block_reward = match ratifications_iter.next() {
            Some(Ratify::BlockReward(block_reward)) => *block_reward,
            _ => bail!("Block {height} is invalid - the first ratification must be a block reward"),
        };
        // Retrieve the puzzle reward from the second block ratification.
        let puzzle_reward = match ratifications_iter.next() {
            Some(Ratify::PuzzleReward(puzzle_reward)) => *puzzle_reward,
            _ => bail!("Block {height} is invalid - the second ratification must be a puzzle reward"),
        };

        // Ensure the block reward is correct.
        ensure!(
            block_reward == expected_block_reward,
            "Block {height} has an invalid block reward (found '{block_reward}', expected '{expected_block_reward}')",
        );
        // Ensure the puzzle reward is correct.
        ensure!(
            puzzle_reward == expected_puzzle_reward,
            "Block {height} has an invalid puzzle reward (found '{puzzle_reward}', expected '{expected_puzzle_reward}')",
        );
        Ok(())
    }

    /// Ensures the block solutions are correct.
    fn verify_solutions(
        &self,
        previous_block: &Block<N>,
        current_puzzle: &CoinbasePuzzle<N>,
        current_epoch_challenge: &EpochChallenge<N>,
    ) -> Result<(u128, u128, u64, u64, u64, i64, u64, u64)> {
        let height = self.height();
        let timestamp = self.timestamp();

        let (combined_proof_target, expected_cumulative_proof_target, is_coinbase_target_reached) = match &self
            .solutions
        {
            Some(coinbase) => {
                // Ensure the number of solutions is within the allowed range.
                ensure!(
                    coinbase.len() <= N::MAX_SOLUTIONS,
                    "Block {height} contains too many prover solutions (found '{}', expected '{}')",
                    coinbase.len(),
                    N::MAX_SOLUTIONS
                );
                // Ensure the solutions are not accepted after the block height at year 10.
                if height > block_height_at_year(N::BLOCK_TIME, 10) {
                    bail!("Solutions are no longer accepted after the block height at year 10.");
                }

                // Ensure the puzzle proof is valid.
                if let Err(e) =
                    current_puzzle.check_solutions(coinbase, current_epoch_challenge, previous_block.proof_target())
                {
                    bail!("Block {height} contains an invalid puzzle proof - {e}");
                }

                // Compute the combined proof target.
                let combined_proof_target = coinbase.to_combined_proof_target()?;

                // Ensure that the block cumulative proof target is less than the previous block's coinbase target.
                // Note: This is a sanity check, as the cumulative proof target resets to 0 if the
                // coinbase target was reached in this block.
                if self.cumulative_proof_target() >= previous_block.coinbase_target() as u128 {
                    bail!(
                        "The cumulative proof target in block {height} must be less than the previous coinbase target"
                    )
                }

                // Compute the actual cumulative proof target (which can exceed the coinbase target).
                let cumulative_proof_target =
                    previous_block.cumulative_proof_target().saturating_add(combined_proof_target);
                // Determine if the coinbase target is reached.
                let is_coinbase_target_reached = cumulative_proof_target >= previous_block.coinbase_target() as u128;
                // Compute the block cumulative proof target (which cannot exceed the coinbase target).
                let expected_cumulative_proof_target = match is_coinbase_target_reached {
                    true => 0u128,
                    false => cumulative_proof_target,
                };

                (combined_proof_target, expected_cumulative_proof_target, is_coinbase_target_reached)
            }
            None => {
                // Set the combined proof target.
                let combined_proof_target = 0;
                // Determine the cumulative proof target.
                let expected_cumulative_proof_target = previous_block.cumulative_proof_target();

                (combined_proof_target, expected_cumulative_proof_target, false)
            }
        };

        // Compute the expected cumulative weight.
        let expected_cumulative_weight = previous_block.cumulative_weight().saturating_add(combined_proof_target);

        // Construct the next coinbase target.
        let expected_coinbase_target = coinbase_target(
            previous_block.last_coinbase_target(),
            previous_block.last_coinbase_timestamp(),
            timestamp,
            N::ANCHOR_TIME,
            N::NUM_BLOCKS_PER_EPOCH,
            N::GENESIS_COINBASE_TARGET,
        )?;
        // Ensure the proof target is correct.
        let expected_proof_target = proof_target(expected_coinbase_target, N::GENESIS_PROOF_TARGET);

        // Determine the expected last coinbase target.
        let expected_last_coinbase_target = match is_coinbase_target_reached {
            true => expected_coinbase_target,
            false => previous_block.last_coinbase_target(),
        };
        // Determine the expected last coinbase timestamp.
        let expected_last_coinbase_timestamp = match is_coinbase_target_reached {
            true => timestamp,
            false => previous_block.last_coinbase_timestamp(),
        };

        // Calculate the expected coinbase reward.
        let expected_coinbase_reward = coinbase_reward(
            height,
            N::STARTING_SUPPLY,
            N::ANCHOR_HEIGHT,
            N::BLOCK_TIME,
            combined_proof_target,
            u64::try_from(previous_block.cumulative_proof_target())?,
            previous_block.coinbase_target(),
        )?;

        // Calculate the expected transaction fees.
        let expected_transaction_fees =
            self.transactions.iter().map(|tx| Ok(*tx.priority_fee_amount()?)).sum::<Result<u64>>()?;

        // Compute the expected block reward.
        let expected_block_reward =
            block_reward(N::STARTING_SUPPLY, N::BLOCK_TIME, expected_coinbase_reward, expected_transaction_fees);
        // Compute the expected puzzle reward.
        let expected_puzzle_reward = puzzle_reward(expected_coinbase_reward);

        Ok((
            expected_cumulative_weight,
            expected_cumulative_proof_target,
            expected_coinbase_target,
            expected_proof_target,
            expected_last_coinbase_target,
            expected_last_coinbase_timestamp,
            expected_block_reward,
            expected_puzzle_reward,
        ))
    }

    /// Ensures the block transactions are correct.
    fn verify_transactions(&self) -> Result<()> {
        let height = self.height();

        // Ensure there are transactions.
        ensure!(!self.transactions.is_empty(), "Block {height} must contain at least 1 transaction");

        // Ensure the number of transactions is within the allowed range.
        if self.transactions.len() > Transactions::<N>::MAX_TRANSACTIONS {
            bail!(
                "Cannot validate a block with more than {} confirmed transactions",
                Transactions::<N>::MAX_TRANSACTIONS
            );
        }

        // Ensure the number of aborted transaction IDs is within the allowed range.
        if self.aborted_transaction_ids.len() > Transactions::<N>::MAX_TRANSACTIONS {
            bail!(
                "Cannot validate a block with more than {} aborted transaction IDs",
                Transactions::<N>::MAX_TRANSACTIONS
            );
        }

        // Ensure there are no duplicate transaction IDs.
        if has_duplicates(self.transaction_ids().chain(self.aborted_transaction_ids.iter())) {
            bail!("Found a duplicate transaction in block {height}");
        }

        // Ensure there are no duplicate transition IDs.
        if has_duplicates(self.transition_ids()) {
            bail!("Found a duplicate transition in block {height}");
        }

        // Ensure there are no duplicate program IDs.
        if has_duplicates(
            self.transactions().iter().filter_map(|tx| tx.transaction().deployment().map(|d| d.program_id())),
        ) {
            bail!("Found a duplicate program ID in block {height}");
        }

        /* Input */

        // Ensure there are no duplicate input IDs.
        if has_duplicates(self.input_ids()) {
            bail!("Found a duplicate input ID in block {height}");
        }
        // Ensure there are no duplicate serial numbers.
        if has_duplicates(self.serial_numbers()) {
            bail!("Found a duplicate serial number in block {height}");
        }
        // Ensure there are no duplicate tags.
        if has_duplicates(self.tags()) {
            bail!("Found a duplicate tag in block {height}");
        }

        /* Output */

        // Ensure there are no duplicate output IDs.
        if has_duplicates(self.output_ids()) {
            bail!("Found a duplicate output ID in block {height}");
        }
        // Ensure there are no duplicate commitments.
        if has_duplicates(self.commitments()) {
            bail!("Found a duplicate commitment in block {height}");
        }
        // Ensure there are no duplicate nonces.
        if has_duplicates(self.nonces()) {
            bail!("Found a duplicate nonce in block {height}");
        }

        /* Metadata */

        // Ensure there are no duplicate transition public keys.
        if has_duplicates(self.transition_public_keys()) {
            bail!("Found a duplicate transition public key in block {height}");
        }
        // Ensure there are no duplicate transition commitments.
        if has_duplicates(self.transition_commitments()) {
            bail!("Found a duplicate transition commitment in block {height}");
        }
        Ok(())
    }
}
impl<N: Network> Block<N> {
    /// Computes the transactions root for the block.
    fn compute_transactions_root(&self) -> Result<Field<N>> {
        match self.transactions.to_transactions_root() {
            Ok(transactions_root) => Ok(transactions_root),
            Err(error) => bail!("Failed to compute the transactions root for block {} - {error}", self.height()),
        }
    }

    /// Computes the finalize root for the block.
    fn compute_finalize_root(&self, ratified_finalize_operations: Vec<FinalizeOperation<N>>) -> Result<Field<N>> {
        match self.transactions.to_finalize_root(ratified_finalize_operations) {
            Ok(finalize_root) => Ok(finalize_root),
            Err(error) => bail!("Failed to compute the finalize root for block {} - {error}", self.height()),
        }
    }

    /// Computes the ratifications root for the block.
    fn compute_ratifications_root(&self) -> Result<Field<N>> {
        match self.ratifications.to_ratifications_root() {
            Ok(ratifications_root) => Ok(ratifications_root),
            Err(error) => bail!("Failed to compute the ratifications root for block {} - {error}", self.height()),
        }
    }

    /// Computes the solutions root for the block.
    fn compute_solutions_root(&self) -> Result<Field<N>> {
        match self.solutions {
            Some(ref coinbase) => coinbase.to_accumulator_point(),
            None => Ok(Field::zero()),
        }
    }

    /// Computes the subdag root for the block.
    fn compute_subdag_root(&self) -> Result<Field<N>> {
        match self.authority {
            Authority::Quorum(ref subdag) => subdag.to_subdag_root(),
            Authority::Beacon(_) => Ok(Field::zero()),
        }
    }

    /// Checks that the transmission IDs in the given subdag matches the solutions and transactions in the block.
    pub(super) fn check_subdag_transmissions(
        subdag: &Subdag<N>,
        solutions: &Option<CoinbaseSolution<N>>,
        transactions: &Transactions<N>,
        aborted_transaction_ids: &[N::TransactionID],
    ) -> Result<Vec<N::TransactionID>> {
        // Prepare an iterator over the solution IDs.
        let mut solutions = solutions.as_ref().map(|s| s.deref()).into_iter().flatten().peekable();
        // Prepare an iterator over the unconfirmed transaction IDs.
<<<<<<< HEAD
        let unconfirmed_transaction_ids: Vec<_> =
            transactions.iter().map(|confirmed| confirmed.to_unconfirmed_transaction_id()).try_collect()?;
=======
        let unconfirmed_transaction_ids = cfg_iter!(transactions)
            .map(|confirmed| confirmed.to_unconfirmed_transaction_id())
            .collect::<Result<Vec<_>>>()?;
>>>>>>> 140cd7cc
        let mut unconfirmed_transaction_ids = unconfirmed_transaction_ids.iter().peekable();

        // Initialize a list of already seen transmission IDs.
        let mut seen_transmission_ids = HashSet::new();

        // Initialize a list of aborted or already-existing solution IDs.
        let mut aborted_or_existing_solution_ids = Vec::new();
        // Initialize a list of aborted or already-existing transaction IDs.
        let mut aborted_or_existing_transaction_ids = Vec::new();

        // Iterate over the transmission IDs.
        for transmission_id in subdag.transmission_ids() {
            // If the transmission ID has already been seen, then continue.
            if !seen_transmission_ids.insert(transmission_id) {
                continue;
            }

            // Process the transmission ID.
            match transmission_id {
                TransmissionID::Ratification => {}
                TransmissionID::Solution(commitment) => {
                    match solutions.peek() {
                        // Check the next solution matches the expected commitment.
                        Some((_, solution)) if solution.commitment() == *commitment => {
                            // Increment the solution iterator.
                            solutions.next();
                        }
                        // Otherwise, add the solution ID to the aborted or existing list.
                        _ => aborted_or_existing_solution_ids.push(commitment),
                    }
                }
                TransmissionID::Transaction(transaction_id) => {
                    match unconfirmed_transaction_ids.peek() {
                        // Check the next transaction matches the expected transaction.
                        Some(expected_id) if transaction_id == *expected_id => {
                            // Increment the unconfirmed transaction ID iterator.
                            unconfirmed_transaction_ids.next();
                        }
                        // Otherwise, add the transaction ID to the aborted or existing list.
                        _ => aborted_or_existing_transaction_ids.push(*transaction_id),
                    }
                }
            }
        }

        // Ensure there are no more solutions in the block.
        ensure!(solutions.next().is_none(), "There exists more solutions than expected.");
        // Ensure there are no more transactions in the block.
        ensure!(unconfirmed_transaction_ids.next().is_none(), "There exists more transactions than expected.");

        // TODO: Move this check to be outside of this method, and check against the ledger for existence.
        // Ensure there are no aborted or existing solution IDs.
        // ensure!(aborted_or_existing_solution_ids.is_empty(), "Block contains aborted or already-existing solutions.");
        // Ensure the aborted transaction IDs match.
        for aborted_transaction_id in aborted_transaction_ids {
            // If the aborted transaction ID is not found, throw an error.
            if !aborted_or_existing_transaction_ids.contains(aborted_transaction_id) {
                bail!(
                    "Block contains an aborted transaction ID that is not found in the subdag (found '{aborted_transaction_id}')"
                );
            }
        }

        // Retrieve the transaction ids that should already exist in the ledger.
        let existing_transaction_ids: Vec<_> = aborted_or_existing_transaction_ids
            .iter()
            .filter(|id| !aborted_transaction_ids.contains(id))
            .copied()
            .collect();

        Ok(existing_transaction_ids)
    }
}<|MERGE_RESOLUTION|>--- conflicted
+++ resolved
@@ -139,14 +139,10 @@
         previous_round: u64,
         previous_height: u32,
         current_committee: &Committee<N>,
-<<<<<<< HEAD
     ) -> Result<(u64, u32, i64, Vec<N::TransactionID>)> {
-=======
-    ) -> Result<(u64, u32, i64)> {
         #[cfg(not(any(test, feature = "test")))]
         ensure!(self.authority.is_quorum(), "The next block must be a quorum block");
 
->>>>>>> 140cd7cc
         // Determine the expected height.
         let expected_height = previous_height.saturating_add(1);
 
@@ -521,14 +517,9 @@
         // Prepare an iterator over the solution IDs.
         let mut solutions = solutions.as_ref().map(|s| s.deref()).into_iter().flatten().peekable();
         // Prepare an iterator over the unconfirmed transaction IDs.
-<<<<<<< HEAD
-        let unconfirmed_transaction_ids: Vec<_> =
-            transactions.iter().map(|confirmed| confirmed.to_unconfirmed_transaction_id()).try_collect()?;
-=======
         let unconfirmed_transaction_ids = cfg_iter!(transactions)
             .map(|confirmed| confirmed.to_unconfirmed_transaction_id())
             .collect::<Result<Vec<_>>>()?;
->>>>>>> 140cd7cc
         let mut unconfirmed_transaction_ids = unconfirmed_transaction_ids.iter().peekable();
 
         // Initialize a list of already seen transmission IDs.
